import * as fs from 'fs';
import * as path from 'path';

// Define the type for the Postman collection structure
interface PostmanCollection {
    info: {
        _postman_id: string;
        name: string;
        schema: string;
        _exporter_id?: string;
        _collection_link?: string;
    };
    item: any[];
    event: any[];
    variable: any[];
}

const basePath = path.join(__dirname);
const base: PostmanCollection = JSON.parse(fs.readFileSync(path.join(basePath, 'base.json'), 'utf8'));
const modules = [
    'auth', 'sync-tracking', 'user-devices',
    'notification','device','group',
    'house','space','sharedPermission',
    'alert-type','alert',
    'firmware','firmware-update-history','ownershipHistory',
    'ticket-type','ticket','hourly-value',
    'component','template-component','device-template',
    'production-batches','production-tracking',
<<<<<<< HEAD
    'planning','camera'
=======
    'planning','door'
>>>>>>> ef686280
];

const items: any[] = [];
for (const module of modules) {
    try {
        const moduleData = JSON.parse(fs.readFileSync(path.join(basePath, `${module}.json`), 'utf8'));

        // Handle both array and object structures
        if (Array.isArray(moduleData)) {
            items.push(...moduleData);
        } else if (moduleData.item && Array.isArray(moduleData.item)) {
            items.push(moduleData); // Push the whole object if it has an item array
        } else {
            console.warn(`Warning: ${module}.json does not have the expected structure`);
        }
    } catch (error) {
        console.error(`Error processing ${module}.json:`, error);
    }
}

base.item = items;

// Ensure the base collection has required properties
if (!base.event) base.event = [];
if (!base.variable) base.variable = [];

fs.writeFileSync(path.join(basePath, 'full-collection.json'), JSON.stringify(base, null, 2));
console.log('Collection merged successfully!');<|MERGE_RESOLUTION|>--- conflicted
+++ resolved
@@ -26,11 +26,7 @@
     'ticket-type','ticket','hourly-value',
     'component','template-component','device-template',
     'production-batches','production-tracking',
-<<<<<<< HEAD
-    'planning','camera'
-=======
-    'planning','door'
->>>>>>> ef686280
+    'planning','camera','door'
 ];
 
 const items: any[] = [];
