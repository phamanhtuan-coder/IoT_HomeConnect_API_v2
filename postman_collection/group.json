[
  {
    "name": "Group",
    "item": [
      {
        "name": "Get My Groups",
        "event": [
          {
            "listen": "test",
            "script": {
              "exec": [
                "const response = pm.response.json();",
                "pm.test('My groups retrieved successfully', () => {",
                "  pm.expect(pm.response.code).to.equal(200);",
                "  pm.expect(response.data).to.exist;",
                "});"
              ],
              "type": "text/javascript"
            }
          }
        ],
        "request": {
          "method": "GET",
          "header": [
<<<<<<< HEAD
            {
              "key": "Authorization",
              "value": "Bearer {{userAccessToken}}",
              "type": "text"
            }
=======
            { "key": "Authorization", "value": "Bearer {{userAccessToken}}", "type": "text" }
>>>>>>> 3690f6bb
          ],
          "url": {
            "raw": "{{baseUrl}}/groups/my-groups?page=1&limit=10",
            "host": ["{{baseUrl}}"],
            "path": ["groups", "my-groups"],
            "query": [
<<<<<<< HEAD
              {
                "key": "page",
                "value": "1"
              },
              {
                "key": "limit",
                "value": "10"
              }
=======
              { "key": "page", "value": "1" },
              { "key": "limit", "value": "10" }
>>>>>>> 3690f6bb
            ]
          }
        },
        "response": []
      },
      {
        "name": "Create Group",
        "event": [
          {
            "listen": "test",
            "script": {
              "exec": [
                "const response = pm.response.json();",
                "pm.test('Group created successfully', () => {",
                "  pm.expect(pm.response.code).to.equal(201);",
                "  pm.expect(response.group_id).to.exist;",
                "});"
              ],
              "type": "text/javascript"
            }
          }
        ],
        "request": {
          "method": "POST",
          "header": [
            { "key": "Authorization", "value": "Bearer {{userAccessToken}}", "type": "text" }
          ],
          "body": {
            "mode": "raw",
            "raw": "{\n  \"group_name\": \"MyGroup\",\n  \"icon_name\": \"home\",\n  \"icon_color\": \"#FF5733\",\n  \"group_description\": \"My test group\"\n}",
<<<<<<< HEAD
            "options": {
              "raw": {
                "language": "json"
              }
            }
=======
            "options": { "raw": { "language": "json" } }
>>>>>>> 3690f6bb
          },
          "url": { "raw": "{{baseUrl}}/groups", "host": ["{{baseUrl}}"], "path": ["groups"] }
        },
        "response": []
      },
      {
        "name": "Get Group",
        "event": [
          {
            "listen": "test",
            "script": {
              "exec": [
                "const response = pm.response.json();",
                "pm.test('Group retrieved successfully', () => {",
                "  pm.expect(pm.response.code).to.equal(200);",
                "  pm.expect(response.group_id).to.exist;",
                "});"
              ],
              "type": "text/javascript"
            }
          }
        ],
        "request": {
          "method": "GET",
          "header": [
            { "key": "Authorization", "value": "Bearer {{userAccessToken}}", "type": "text" }
          ],
          "url": {
            "raw": "{{baseUrl}}/groups/1",
            "host": ["{{baseUrl}}"],
            "path": ["groups", "1"]
          }
        },
        "response": []
      },
      {
        "name": "Update Group",
        "event": [
          {
            "listen": "test",
            "script": {
              "exec": [
                "const response = pm.response.json();",
                "pm.test('Group updated successfully', () => {",
                "  pm.expect(pm.response.code).to.equal(200);",
                "  pm.expect(response.group_id).to.exist;",
                "});"
              ],
              "type": "text/javascript"
            }
          }
        ],
        "request": {
          "method": "PUT",
          "header": [
            { "key": "Authorization", "value": "Bearer {{userAccessToken}}", "type": "text" }
          ],
          "body": {
            "mode": "raw",
            "raw": "{\n  \"group_name\": \"UpdatedGroup\",\n  \"icon_name\": \"building\",\n  \"icon_color\": \"#3366FF\",\n  \"group_description\": \"Updated group description\"\n}",
<<<<<<< HEAD
            "options": {
              "raw": {
                "language": "json"
              }
            }
=======
            "options": { "raw": { "language": "json" } }
>>>>>>> 3690f6bb
          },
          "url": {
            "raw": "{{baseUrl}}/groups/1",
            "host": ["{{baseUrl}}"],
            "path": ["groups", "1"]
          }
        },
        "response": []
      },
      {
        "name": "Delete Group",
        "event": [
          {
            "listen": "test",
            "script": {
              "exec": [
                "pm.test('Group deleted successfully', () => {",
                "  pm.expect(pm.response.code).to.equal(204);",
                "});"
              ],
              "type": "text/javascript"
            }
          }
        ],
        "request": {
          "method": "DELETE",
          "header": [
            { "key": "Authorization", "value": "Bearer {{userAccessToken}}", "type": "text" }
          ],
          "url": {
            "raw": "{{baseUrl}}/groups/1",
            "host": ["{{baseUrl}}"],
            "path": ["groups", "1"]
          }
        },
        "response": []
      },
      {
        "name": "Add User to Group",
        "event": [
          {
            "listen": "test",
            "script": {
              "exec": [
                "const response = pm.response.json();",
                "pm.test('User added to group successfully', () => {",
                "  pm.expect(pm.response.code).to.equal(201);",
                "  pm.expect(response.user_group_id).to.exist;",
                "});"
              ],
              "type": "text/javascript"
            }
          }
        ],
        "request": {
          "method": "POST",
          "header": [
            { "key": "Authorization", "value": "Bearer {{userAccessToken}}", "type": "text" }
          ],
          "body": {
            "mode": "raw",
            "raw": "{\n  \"groupId\": 1,\n  \"accountId\": \"user123\",\n  \"role\": \"member\"\n}",
            "options": { "raw": { "language": "json" } }
          },
<<<<<<< HEAD
          "url": {
            "raw": "{{baseUrl}}/groups/members",
            "host": ["{{baseUrl}}"],
            "path": ["groups", "members"]
          }
=======
          "url": { "raw": "{{baseUrl}}/groups/members", "host": ["{{baseUrl}}"], "path": ["groups", "members"] }
>>>>>>> 3690f6bb
        },
        "response": []
      },
      {
        "name": "Update User Role in Group",
        "event": [
          {
            "listen": "test",
            "script": {
              "exec": [
                "const response = pm.response.json();",
                "pm.test('User role updated successfully', () => {",
                "  pm.expect(pm.response.code).to.equal(200);",
                "  pm.expect(response.user_group_id).to.exist;",
                "});"
              ],
              "type": "text/javascript"
            }
          }
        ],
        "request": {
          "method": "PUT",
          "header": [
            { "key": "Authorization", "value": "Bearer {{userAccessToken}}", "type": "text" }
          ],
          "body": {
            "mode": "raw",
            "raw": "{\n  \"accountId\": \"user123\",\n  \"role\": \"vice\"\n}",
            "options": { "raw": { "language": "json" } }
          },
          "url": {
<<<<<<< HEAD
            "raw": "{{baseUrl}}/groups/:groupId/members/role",
            "host": ["{{baseUrl}}"],
            "path": ["groups", ":groupId", "members", "role"],
            "variable": [
              {
                "key": "groupId",
                "value": "1"
              }
            ]
          }
        },
        "response": []
      },
      {
        "name": "Get Users in Group",
        "event": [
          {
            "listen": "test",
            "script": {
              "exec": [
                "const response = pm.response.json();",
                "pm.test('Group members retrieved successfully', () => {",
                "  pm.expect(pm.response.code).to.equal(200);",
                "  pm.expect(response.data).to.exist;",
                "});"
              ],
              "type": "text/javascript"
            }
          }
        ],
        "request": {
          "method": "GET",
          "header": [
            {
              "key": "Authorization",
              "value": "Bearer {{userAccessToken}}",
              "type": "text"
            }
          ],
          "url": {
            "raw": "{{baseUrl}}/groups/:groupId/members",
            "host": ["{{baseUrl}}"],
            "path": ["groups", ":groupId", "members"],
            "variable": [
              {
                "key": "groupId",
                "value": "1"
              }
            ]
=======
            "raw": "{{baseUrl}}/groups/1/members/role",
            "host": ["{{baseUrl}}"],
            "path": ["groups", "1", "members", "role"]
          }
        },
        "response": []
      },
      {
        "name": "Get Users in Group",
        "event": [
          {
            "listen": "test",
            "script": {
              "exec": [
                "const response = pm.response.json();",
                "pm.test('Group members retrieved successfully', () => {",
                "  pm.expect(pm.response.code).to.equal(200);",
                "  pm.expect(response.data).to.exist;",
                "});"
              ],
              "type": "text/javascript"
            }
          }
        ],
        "request": {
          "method": "GET",
          "header": [
            { "key": "Authorization", "value": "Bearer {{userAccessToken}}", "type": "text" }
          ],
          "url": {
            "raw": "{{baseUrl}}/groups/1/members",
            "host": ["{{baseUrl}}"],
            "path": ["groups", "1", "members"]
>>>>>>> 3690f6bb
          }
        },
        "response": []
      },
      {
        "name": "Remove User from Group",
        "event": [
          {
            "listen": "test",
            "script": {
              "exec": [
                "pm.test('User removed from group successfully', () => {",
                "  pm.expect(pm.response.code).to.equal(204);",
                "});"
              ],
              "type": "text/javascript"
            }
          }
        ],
        "request": {
          "method": "DELETE",
          "header": [
            { "key": "Authorization", "value": "Bearer {{userAccessToken}}", "type": "text" }
          ],
          "body": {
            "mode": "raw",
            "raw": "{\n  \"accountId\": \"user123\"\n}",
            "options": { "raw": { "language": "json" } }
          },
          "url": {
<<<<<<< HEAD
            "raw": "{{baseUrl}}/groups/:groupId/members",
            "host": ["{{baseUrl}}"],
            "path": ["groups", ":groupId", "members"],
            "variable": [
              {
                "key": "groupId",
                "value": "1"
              }
            ]
=======
            "raw": "{{baseUrl}}/groups/1/members",
            "host": ["{{baseUrl}}"],
            "path": ["groups", "1", "members"]
          }
        },
        "response": []
      },
      {
        "name": "Get User Role in Group",
        "event": [
          {
            "listen": "test",
            "script": {
              "exec": [
                "const response = pm.response.json();",
                "pm.test('Role retrieved successfully', () => {",
                "  pm.expect(pm.response.code).to.equal(200);",
                "  pm.expect(response.role).to.exist;",
                "});"
              ],
              "type": "text/javascript"
            }
          }
        ],
        "request": {
          "method": "GET",
          "header": [
            { "key": "Authorization", "value": "Bearer {{userAccessToken}}", "type": "text" }
          ],
          "url": {
            "raw": "{{baseUrl}}/groups/role/1",
            "host": ["{{baseUrl}}"],
            "path": ["groups", "role", "1"]
          }
        },
        "response": []
      },
      {
        "name": "Get Owned Groups",
        "event": [
          {
            "listen": "test",
            "script": {
              "exec": [
                "const response = pm.response.json();",
                "pm.test('Owned groups retrieved successfully', () => {",
                "  pm.expect(pm.response.code).to.equal(200);",
                "  pm.expect(response).to.be.an('array');",
                "});"
              ],
              "type": "text/javascript"
            }
          }
        ],
        "request": {
          "method": "GET",
          "header": [
            { "key": "Authorization", "value": "Bearer {{userAccessToken}}", "type": "text" }
          ],
          "url": {
            "raw": "{{baseUrl}}/groups/owned",
            "host": ["{{baseUrl}}"],
            "path": ["groups", "owned"]
          }
        },
        "response": []
      },
      {
        "name": "Get Member Groups",
        "event": [
          {
            "listen": "test",
            "script": {
              "exec": [
                "const response = pm.response.json();",
                "pm.test('Member groups retrieved successfully', () => {",
                "  pm.expect(pm.response.code).to.equal(200);",
                "  pm.expect(response).to.be.an('array');",
                "});"
              ],
              "type": "text/javascript"
            }
          }
        ],
        "request": {
          "method": "GET",
          "header": [
            { "key": "Authorization", "value": "Bearer {{userAccessToken}}", "type": "text" }
          ],
          "url": {
            "raw": "{{baseUrl}}/groups/member",
            "host": ["{{baseUrl}}"],
            "path": ["groups", "member"]
>>>>>>> 3690f6bb
          }
        },
        "response": []
      }
    ]
  }
]<|MERGE_RESOLUTION|>--- conflicted
+++ resolved
@@ -22,34 +22,15 @@
         "request": {
           "method": "GET",
           "header": [
-<<<<<<< HEAD
-            {
-              "key": "Authorization",
-              "value": "Bearer {{userAccessToken}}",
-              "type": "text"
-            }
-=======
-            { "key": "Authorization", "value": "Bearer {{userAccessToken}}", "type": "text" }
->>>>>>> 3690f6bb
+            { "key": "Authorization", "value": "Bearer {{userAccessToken}}", "type": "text" }
           ],
           "url": {
             "raw": "{{baseUrl}}/groups/my-groups?page=1&limit=10",
             "host": ["{{baseUrl}}"],
             "path": ["groups", "my-groups"],
             "query": [
-<<<<<<< HEAD
-              {
-                "key": "page",
-                "value": "1"
-              },
-              {
-                "key": "limit",
-                "value": "10"
-              }
-=======
               { "key": "page", "value": "1" },
               { "key": "limit", "value": "10" }
->>>>>>> 3690f6bb
             ]
           }
         },
@@ -80,15 +61,7 @@
           "body": {
             "mode": "raw",
             "raw": "{\n  \"group_name\": \"MyGroup\",\n  \"icon_name\": \"home\",\n  \"icon_color\": \"#FF5733\",\n  \"group_description\": \"My test group\"\n}",
-<<<<<<< HEAD
-            "options": {
-              "raw": {
-                "language": "json"
-              }
-            }
-=======
-            "options": { "raw": { "language": "json" } }
->>>>>>> 3690f6bb
+            "options": { "raw": { "language": "json" } }
           },
           "url": { "raw": "{{baseUrl}}/groups", "host": ["{{baseUrl}}"], "path": ["groups"] }
         },
@@ -149,15 +122,7 @@
           "body": {
             "mode": "raw",
             "raw": "{\n  \"group_name\": \"UpdatedGroup\",\n  \"icon_name\": \"building\",\n  \"icon_color\": \"#3366FF\",\n  \"group_description\": \"Updated group description\"\n}",
-<<<<<<< HEAD
-            "options": {
-              "raw": {
-                "language": "json"
-              }
-            }
-=======
-            "options": { "raw": { "language": "json" } }
->>>>>>> 3690f6bb
+            "options": { "raw": { "language": "json" } }
           },
           "url": {
             "raw": "{{baseUrl}}/groups/1",
@@ -222,15 +187,7 @@
             "raw": "{\n  \"groupId\": 1,\n  \"accountId\": \"user123\",\n  \"role\": \"member\"\n}",
             "options": { "raw": { "language": "json" } }
           },
-<<<<<<< HEAD
-          "url": {
-            "raw": "{{baseUrl}}/groups/members",
-            "host": ["{{baseUrl}}"],
-            "path": ["groups", "members"]
-          }
-=======
           "url": { "raw": "{{baseUrl}}/groups/members", "host": ["{{baseUrl}}"], "path": ["groups", "members"] }
->>>>>>> 3690f6bb
         },
         "response": []
       },
@@ -262,16 +219,9 @@
             "options": { "raw": { "language": "json" } }
           },
           "url": {
-<<<<<<< HEAD
-            "raw": "{{baseUrl}}/groups/:groupId/members/role",
-            "host": ["{{baseUrl}}"],
-            "path": ["groups", ":groupId", "members", "role"],
-            "variable": [
-              {
-                "key": "groupId",
-                "value": "1"
-              }
-            ]
+            "raw": "{{baseUrl}}/groups/1/members/role",
+            "host": ["{{baseUrl}}"],
+            "path": ["groups", "1", "members", "role"]
           }
         },
         "response": []
@@ -296,57 +246,12 @@
         "request": {
           "method": "GET",
           "header": [
-            {
-              "key": "Authorization",
-              "value": "Bearer {{userAccessToken}}",
-              "type": "text"
-            }
-          ],
-          "url": {
-            "raw": "{{baseUrl}}/groups/:groupId/members",
-            "host": ["{{baseUrl}}"],
-            "path": ["groups", ":groupId", "members"],
-            "variable": [
-              {
-                "key": "groupId",
-                "value": "1"
-              }
-            ]
-=======
-            "raw": "{{baseUrl}}/groups/1/members/role",
-            "host": ["{{baseUrl}}"],
-            "path": ["groups", "1", "members", "role"]
-          }
-        },
-        "response": []
-      },
-      {
-        "name": "Get Users in Group",
-        "event": [
-          {
-            "listen": "test",
-            "script": {
-              "exec": [
-                "const response = pm.response.json();",
-                "pm.test('Group members retrieved successfully', () => {",
-                "  pm.expect(pm.response.code).to.equal(200);",
-                "  pm.expect(response.data).to.exist;",
-                "});"
-              ],
-              "type": "text/javascript"
-            }
-          }
-        ],
-        "request": {
-          "method": "GET",
-          "header": [
             { "key": "Authorization", "value": "Bearer {{userAccessToken}}", "type": "text" }
           ],
           "url": {
             "raw": "{{baseUrl}}/groups/1/members",
             "host": ["{{baseUrl}}"],
             "path": ["groups", "1", "members"]
->>>>>>> 3690f6bb
           }
         },
         "response": []
@@ -377,17 +282,6 @@
             "options": { "raw": { "language": "json" } }
           },
           "url": {
-<<<<<<< HEAD
-            "raw": "{{baseUrl}}/groups/:groupId/members",
-            "host": ["{{baseUrl}}"],
-            "path": ["groups", ":groupId", "members"],
-            "variable": [
-              {
-                "key": "groupId",
-                "value": "1"
-              }
-            ]
-=======
             "raw": "{{baseUrl}}/groups/1/members",
             "host": ["{{baseUrl}}"],
             "path": ["groups", "1", "members"]
@@ -481,7 +375,6 @@
             "raw": "{{baseUrl}}/groups/member",
             "host": ["{{baseUrl}}"],
             "path": ["groups", "member"]
->>>>>>> 3690f6bb
           }
         },
         "response": []
