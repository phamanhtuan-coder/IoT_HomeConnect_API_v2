--- conflicted
+++ resolved
@@ -8169,44 +8169,467 @@
       ]
     },
     {
-<<<<<<< HEAD
+      "name": "Door",
+      "item": [
+        {
+          "name": "Toggle Door",
+          "event": [
+            {
+              "listen": "test",
+              "script": {
+                "exec": [
+                  "const response = pm.response.json();",
+                  "pm.test('Door toggled successfully', () => {",
+                  "  pm.expect(pm.response.code).to.equal(200);",
+                  "  pm.expect(response.success).to.be.true;",
+                  "});"
+                ],
+                "type": "text/javascript"
+              }
+            }
+          ],
+          "request": {
+            "method": "POST",
+            "header": [
+              {
+                "key": "Authorization",
+                "value": "Bearer {{userAccessToken}}",
+                "type": "text"
+              }
+            ],
+            "body": {
+              "mode": "raw",
+              "raw": "{\n  \"power_status\": true,\n  \"force\": false,\n  \"timeout\": 5000\n}",
+              "options": {
+                "raw": {
+                  "language": "json"
+                }
+              }
+            },
+            "url": {
+              "raw": "{{baseUrl}}/doors/DOOR_ABC123/toggle",
+              "host": [
+                "{{baseUrl}}"
+              ],
+              "path": [
+                "doors",
+                "DOOR_ABC123",
+                "toggle"
+              ]
+            }
+          },
+          "response": []
+        },
+        {
+          "name": "Get Door Status",
+          "event": [
+            {
+              "listen": "test",
+              "script": {
+                "exec": [
+                  "const response = pm.response.json();",
+                  "pm.test('Door status retrieved successfully', () => {",
+                  "  pm.expect(pm.response.code).to.equal(200);",
+                  "  pm.expect(response.success).to.be.true;",
+                  "  pm.expect(response.door_state).to.exist;",
+                  "});"
+                ],
+                "type": "text/javascript"
+              }
+            }
+          ],
+          "request": {
+            "method": "GET",
+            "header": [
+              {
+                "key": "Authorization",
+                "value": "Bearer {{userAccessToken}}",
+                "type": "text"
+              }
+            ],
+            "url": {
+              "raw": "{{baseUrl}}/doors/DOOR_ABC123/status",
+              "host": [
+                "{{baseUrl}}"
+              ],
+              "path": [
+                "doors",
+                "DOOR_ABC123",
+                "status"
+              ]
+            }
+          },
+          "response": []
+        },
+        {
+          "name": "Update Door Config",
+          "event": [
+            {
+              "listen": "test",
+              "script": {
+                "exec": [
+                  "const response = pm.response.json();",
+                  "pm.test('Door config updated successfully', () => {",
+                  "  pm.expect(pm.response.code).to.equal(200);",
+                  "  pm.expect(response.success).to.be.true;",
+                  "});"
+                ],
+                "type": "text/javascript"
+              }
+            }
+          ],
+          "request": {
+            "method": "PUT",
+            "header": [
+              {
+                "key": "Authorization",
+                "value": "Bearer {{userAccessToken}}",
+                "type": "text"
+              }
+            ],
+            "body": {
+              "mode": "raw",
+              "raw": "{\n  \"config\": {\n    \"servo_open_angle\": 90,\n    \"servo_close_angle\": 0,\n    \"movement_duration\": 1000,\n    \"auto_close_delay\": 30000,\n    \"obstacle_detection\": true,\n    \"manual_override_enabled\": true,\n    \"emergency_mode\": false,\n    \"max_retry_attempts\": 3\n  }\n}",
+              "options": {
+                "raw": {
+                  "language": "json"
+                }
+              }
+            },
+            "url": {
+              "raw": "{{baseUrl}}/doors/DOOR_ABC123/config",
+              "host": [
+                "{{baseUrl}}"
+              ],
+              "path": [
+                "doors",
+                "DOOR_ABC123",
+                "config"
+              ]
+            }
+          },
+          "response": []
+        },
+        {
+          "name": "Emergency Door Operation",
+          "event": [
+            {
+              "listen": "test",
+              "script": {
+                "exec": [
+                  "const response = pm.response.json();",
+                  "pm.test('Emergency operation executed successfully', () => {",
+                  "  pm.expect(pm.response.code).to.equal(200);",
+                  "  pm.expect(response.success).to.be.true;",
+                  "});"
+                ],
+                "type": "text/javascript"
+              }
+            }
+          ],
+          "request": {
+            "method": "POST",
+            "header": [
+              {
+                "key": "Authorization",
+                "value": "Bearer {{userAccessToken}}",
+                "type": "text"
+              }
+            ],
+            "body": {
+              "mode": "raw",
+              "raw": "{\n  \"door_serial_numbers\": [\"DOOR_ABC123\", \"DOOR_XYZ789\"],\n  \"action\": \"open\",\n  \"override_manual\": true\n}",
+              "options": {
+                "raw": {
+                  "language": "json"
+                }
+              }
+            },
+            "url": {
+              "raw": "{{baseUrl}}/doors/emergency",
+              "host": [
+                "{{baseUrl}}"
+              ],
+              "path": [
+                "doors",
+                "emergency"
+              ]
+            }
+          },
+          "response": []
+        },
+        {
+          "name": "Bulk Door Operation",
+          "event": [
+            {
+              "listen": "test",
+              "script": {
+                "exec": [
+                  "const response = pm.response.json();",
+                  "pm.test('Bulk operation executed successfully', () => {",
+                  "  pm.expect(pm.response.code).to.equal(200);",
+                  "  pm.expect(response.success).to.be.true;",
+                  "});"
+                ],
+                "type": "text/javascript"
+              }
+            }
+          ],
+          "request": {
+            "method": "POST",
+            "header": [
+              {
+                "key": "Authorization",
+                "value": "Bearer {{userAccessToken}}",
+                "type": "text"
+              }
+            ],
+            "body": {
+              "mode": "raw",
+              "raw": "{\n  \"door_serial_numbers\": [\"DOOR_ABC123\", \"DOOR_XYZ789\"],\n  \"action\": \"toggle_door\",\n  \"state\": {\n    \"power_status\": true,\n    \"target_angle\": 90\n  },\n  \"priority\": \"normal\"\n}",
+              "options": {
+                "raw": {
+                  "language": "json"
+                }
+              }
+            },
+            "url": {
+              "raw": "{{baseUrl}}/doors/bulk",
+              "host": [
+                "{{baseUrl}}"
+              ],
+              "path": [
+                "doors",
+                "bulk"
+              ]
+            }
+          },
+          "response": []
+        },
+        {
+          "name": "Get User Doors",
+          "event": [
+            {
+              "listen": "test",
+              "script": {
+                "exec": [
+                  "const response = pm.response.json();",
+                  "pm.test('User doors retrieved successfully', () => {",
+                  "  pm.expect(pm.response.code).to.equal(200);",
+                  "  pm.expect(response.success).to.be.true;",
+                  "  pm.expect(response.doors).to.be.an('array');",
+                  "});"
+                ],
+                "type": "text/javascript"
+              }
+            }
+          ],
+          "request": {
+            "method": "GET",
+            "header": [
+              {
+                "key": "Authorization",
+                "value": "Bearer {{userAccessToken}}",
+                "type": "text"
+              }
+            ],
+            "url": {
+              "raw": "{{baseUrl}}/doors?state=closed&is_moving=false&has_errors=false",
+              "host": [
+                "{{baseUrl}}"
+              ],
+              "path": [
+                "doors"
+              ],
+              "query": [
+                {
+                  "key": "state",
+                  "value": "closed"
+                },
+                {
+                  "key": "is_moving",
+                  "value": "false"
+                },
+                {
+                  "key": "has_errors",
+                  "value": "false"
+                }
+              ]
+            }
+          },
+          "response": []
+        },
+        {
+          "name": "Calibrate Door",
+          "event": [
+            {
+              "listen": "test",
+              "script": {
+                "exec": [
+                  "const response = pm.response.json();",
+                  "pm.test('Door calibration started successfully', () => {",
+                  "  pm.expect(pm.response.code).to.equal(200);",
+                  "  pm.expect(response.success).to.be.true;",
+                  "});"
+                ],
+                "type": "text/javascript"
+              }
+            }
+          ],
+          "request": {
+            "method": "POST",
+            "header": [
+              {
+                "key": "Authorization",
+                "value": "Bearer {{userAccessToken}}",
+                "type": "text"
+              }
+            ],
+            "body": {
+              "mode": "raw",
+              "raw": "{\n  \"angles\": {\n    \"open\": 90,\n    \"close\": 0\n  },\n  \"save_to_eeprom\": true\n}",
+              "options": {
+                "raw": {
+                  "language": "json"
+                }
+              }
+            },
+            "url": {
+              "raw": "{{baseUrl}}/doors/DOOR_ABC123/calibrate",
+              "host": [
+                "{{baseUrl}}"
+              ],
+              "path": [
+                "doors",
+                "DOOR_ABC123",
+                "calibrate"
+              ]
+            }
+          },
+          "response": []
+        },
+        {
+          "name": "Test Door",
+          "event": [
+            {
+              "listen": "test",
+              "script": {
+                "exec": [
+                  "const response = pm.response.json();",
+                  "pm.test('Door test started successfully', () => {",
+                  "  pm.expect(pm.response.code).to.equal(200);",
+                  "  pm.expect(response.success).to.be.true;",
+                  "});"
+                ],
+                "type": "text/javascript"
+              }
+            }
+          ],
+          "request": {
+            "method": "POST",
+            "header": [
+              {
+                "key": "Authorization",
+                "value": "Bearer {{userAccessToken}}",
+                "type": "text"
+              }
+            ],
+            "body": {
+              "mode": "raw",
+              "raw": "{\n  \"test_type\": \"movement\",\n  \"repeat_count\": 1\n}",
+              "options": {
+                "raw": {
+                  "language": "json"
+                }
+              }
+            },
+            "url": {
+              "raw": "{{baseUrl}}/doors/DOOR_ABC123/test",
+              "host": [
+                "{{baseUrl}}"
+              ],
+              "path": [
+                "doors",
+                "DOOR_ABC123",
+                "test"
+              ]
+            }
+          },
+          "response": []
+        },
+        {
+          "name": "Perform Maintenance",
+          "event": [
+            {
+              "listen": "test",
+              "script": {
+                "exec": [
+                  "const response = pm.response.json();",
+                  "pm.test('Maintenance operation started successfully', () => {",
+                  "  pm.expect(pm.response.code).to.equal(200);",
+                  "  pm.expect(response.success).to.be.true;",
+                  "});"
+                ],
+                "type": "text/javascript"
+              }
+            }
+          ],
+          "request": {
+            "method": "POST",
+            "header": [
+              {
+                "key": "Authorization",
+                "value": "Bearer {{userAccessToken}}",
+                "type": "text"
+              }
+            ],
+            "body": {
+              "mode": "raw",
+              "raw": "{\n  \"maintenance_type\": \"calibrate\",\n  \"backup_config\": true\n}",
+              "options": {
+                "raw": {
+                  "language": "json"
+                }
+              }
+            },
+            "url": {
+              "raw": "{{baseUrl}}/doors/DOOR_ABC123/maintenance",
+              "host": [
+                "{{baseUrl}}"
+              ],
+              "path": [
+                "doors",
+                "DOOR_ABC123",
+                "maintenance"
+              ]
+            }
+          },
+          "response": []
+        }
+      ]
+    },
+    {
       "name": "Camera",
       "item": [
         {
           "name": "Get Stream URL",
-=======
-      "name": "Door",
-      "item": [
-        {
-          "name": "Toggle Door",
->>>>>>> ef686280
-          "event": [
-            {
-              "listen": "test",
-              "script": {
-                "exec": [
-                  "const response = pm.response.json();",
-<<<<<<< HEAD
+          "event": [
+            {
+              "listen": "test",
+              "script": {
+                "exec": [
+                  "const response = pm.response.json();",
                   "pm.test('Stream URL retrieved successfully', () => {",
                   "  pm.expect(pm.response.code).to.equal(200);",
                   "  pm.expect(response.streamUrl).to.exist;",
-=======
-                  "pm.test('Door toggled successfully', () => {",
-                  "  pm.expect(pm.response.code).to.equal(200);",
-                  "  pm.expect(response.success).to.be.true;",
->>>>>>> ef686280
-                  "});"
-                ],
-                "type": "text/javascript"
-              }
-            }
-          ],
-          "request": {
-<<<<<<< HEAD
+                  "});"
+                ],
+                "type": "text/javascript"
+              }
+            }
+          ],
+          "request": {
             "method": "GET",
-=======
-            "method": "POST",
->>>>>>> ef686280
             "header": [
               {
                 "key": "Authorization",
@@ -8214,27 +8637,12 @@
                 "type": "text"
               }
             ],
-<<<<<<< HEAD
             "url": {
               "raw": "{{baseUrl}}/camera/stream/:serialNumber?token={{streamToken}}",
-=======
-            "body": {
-              "mode": "raw",
-              "raw": "{\n  \"power_status\": true,\n  \"force\": false,\n  \"timeout\": 5000\n}",
-              "options": {
-                "raw": {
-                  "language": "json"
-                }
-              }
-            },
-            "url": {
-              "raw": "{{baseUrl}}/doors/DOOR_ABC123/toggle",
->>>>>>> ef686280
-              "host": [
-                "{{baseUrl}}"
-              ],
-              "path": [
-<<<<<<< HEAD
+              "host": [
+                "{{baseUrl}}"
+              ],
+              "path": [
                 "camera",
                 "stream",
                 ":serialNumber"
@@ -8250,38 +8658,21 @@
                   "key": "serialNumber",
                   "value": "CAM123"
                 }
-=======
-                "doors",
-                "DOOR_ABC123",
-                "toggle"
->>>>>>> ef686280
-              ]
-            }
-          },
-          "response": []
-        },
-        {
-<<<<<<< HEAD
+              ]
+            }
+          },
+          "response": []
+        },
+        {
           "name": "Stream Proxy",
-=======
-          "name": "Get Door Status",
->>>>>>> ef686280
-          "event": [
-            {
-              "listen": "test",
-              "script": {
-                "exec": [
-<<<<<<< HEAD
+          "event": [
+            {
+              "listen": "test",
+              "script": {
+                "exec": [
                   "pm.test('Stream proxy response successful', () => {",
                   "  pm.expect(pm.response.code).to.equal(200);",
                   "  pm.expect(pm.response.headers.get('Content-Type')).to.include('multipart/x-mixed-replace');",
-=======
-                  "const response = pm.response.json();",
-                  "pm.test('Door status retrieved successfully', () => {",
-                  "  pm.expect(pm.response.code).to.equal(200);",
-                  "  pm.expect(response.success).to.be.true;",
-                  "  pm.expect(response.door_state).to.exist;",
->>>>>>> ef686280
                   "});"
                 ],
                 "type": "text/javascript"
@@ -8298,16 +8689,11 @@
               }
             ],
             "url": {
-<<<<<<< HEAD
               "raw": "{{baseUrl}}/camera/proxy/:serialNumber",
-=======
-              "raw": "{{baseUrl}}/doors/DOOR_ABC123/status",
->>>>>>> ef686280
-              "host": [
-                "{{baseUrl}}"
-              ],
-              "path": [
-<<<<<<< HEAD
+              "host": [
+                "{{baseUrl}}"
+              ],
+              "path": [
                 "camera",
                 "proxy",
                 ":serialNumber"
@@ -8317,88 +8703,57 @@
                   "key": "serialNumber",
                   "value": "CAM123"
                 }
-=======
-                "doors",
-                "DOOR_ABC123",
-                "status"
->>>>>>> ef686280
-              ]
-            }
-          },
-          "response": []
-        },
-        {
-<<<<<<< HEAD
+              ]
+            }
+          },
+          "response": []
+        },
+        {
           "name": "Capture Photo",
-=======
-          "name": "Update Door Config",
->>>>>>> ef686280
-          "event": [
-            {
-              "listen": "test",
-              "script": {
-                "exec": [
-                  "const response = pm.response.json();",
-<<<<<<< HEAD
+          "event": [
+            {
+              "listen": "test",
+              "script": {
+                "exec": [
+                  "const response = pm.response.json();",
                   "pm.test('Photo captured successfully', () => {",
                   "  pm.expect(pm.response.code).to.equal(200);",
                   "  pm.expect(response.filename).to.exist;",
                   "  pm.expect(response.downloadUrl).to.exist;",
-=======
-                  "pm.test('Door config updated successfully', () => {",
-                  "  pm.expect(pm.response.code).to.equal(200);",
-                  "  pm.expect(response.success).to.be.true;",
->>>>>>> ef686280
-                  "});"
-                ],
-                "type": "text/javascript"
-              }
-            }
-          ],
-          "request": {
-<<<<<<< HEAD
+                  "});"
+                ],
+                "type": "text/javascript"
+              }
+            }
+          ],
+          "request": {
             "method": "POST",
-=======
-            "method": "PUT",
->>>>>>> ef686280
             "header": [
               {
                 "key": "Authorization",
                 "value": "Bearer {{userAccessToken}}",
                 "type": "text"
-<<<<<<< HEAD
               },
               {
                 "key": "Content-Type",
                 "value": "application/json"
-=======
->>>>>>> ef686280
-              }
-            ],
-            "body": {
-              "mode": "raw",
-<<<<<<< HEAD
+              }
+            ],
+            "body": {
+              "mode": "raw",
               "raw": "{\n  \"serial_number\": \"CAM123\",\n  \"saveToSD\": true,\n  \"quality\": 10\n}",
-=======
-              "raw": "{\n  \"config\": {\n    \"servo_open_angle\": 90,\n    \"servo_close_angle\": 0,\n    \"movement_duration\": 1000,\n    \"auto_close_delay\": 30000,\n    \"obstacle_detection\": true,\n    \"manual_override_enabled\": true,\n    \"emergency_mode\": false,\n    \"max_retry_attempts\": 3\n  }\n}",
->>>>>>> ef686280
-              "options": {
-                "raw": {
-                  "language": "json"
-                }
-              }
-            },
-            "url": {
-<<<<<<< HEAD
+              "options": {
+                "raw": {
+                  "language": "json"
+                }
+              }
+            },
+            "url": {
               "raw": "{{baseUrl}}/camera/capture/:serialNumber",
-=======
-              "raw": "{{baseUrl}}/doors/DOOR_ABC123/config",
->>>>>>> ef686280
-              "host": [
-                "{{baseUrl}}"
-              ],
-              "path": [
-<<<<<<< HEAD
+              "host": [
+                "{{baseUrl}}"
+              ],
+              "path": [
                 "camera",
                 "capture",
                 ":serialNumber"
@@ -8408,33 +8763,20 @@
                   "key": "serialNumber",
                   "value": "CAM123"
                 }
-=======
-                "doors",
-                "DOOR_ABC123",
-                "config"
->>>>>>> ef686280
-              ]
-            }
-          },
-          "response": []
-        },
-        {
-<<<<<<< HEAD
+              ]
+            }
+          },
+          "response": []
+        },
+        {
           "name": "Control Camera",
-=======
-          "name": "Emergency Door Operation",
->>>>>>> ef686280
-          "event": [
-            {
-              "listen": "test",
-              "script": {
-                "exec": [
-                  "const response = pm.response.json();",
-<<<<<<< HEAD
+          "event": [
+            {
+              "listen": "test",
+              "script": {
+                "exec": [
+                  "const response = pm.response.json();",
                   "pm.test('Camera control successful', () => {",
-=======
-                  "pm.test('Emergency operation executed successfully', () => {",
->>>>>>> ef686280
                   "  pm.expect(pm.response.code).to.equal(200);",
                   "  pm.expect(response.success).to.be.true;",
                   "});"
@@ -8450,39 +8792,27 @@
                 "key": "Authorization",
                 "value": "Bearer {{userAccessToken}}",
                 "type": "text"
-<<<<<<< HEAD
               },
               {
                 "key": "Content-Type",
                 "value": "application/json"
-=======
->>>>>>> ef686280
-              }
-            ],
-            "body": {
-              "mode": "raw",
-<<<<<<< HEAD
+              }
+            ],
+            "body": {
+              "mode": "raw",
               "raw": "{\n  \"serial_number\": \"CAM123\",\n  \"action\": \"startStream\",\n  \"params\": {\n    \"enabled\": true,\n    \"saveToSD\": true,\n    \"quality\": 10\n  }\n}",
-=======
-              "raw": "{\n  \"door_serial_numbers\": [\"DOOR_ABC123\", \"DOOR_XYZ789\"],\n  \"action\": \"open\",\n  \"override_manual\": true\n}",
->>>>>>> ef686280
-              "options": {
-                "raw": {
-                  "language": "json"
-                }
-              }
-            },
-            "url": {
-<<<<<<< HEAD
+              "options": {
+                "raw": {
+                  "language": "json"
+                }
+              }
+            },
+            "url": {
               "raw": "{{baseUrl}}/camera/control/:serialNumber",
-=======
-              "raw": "{{baseUrl}}/doors/emergency",
->>>>>>> ef686280
-              "host": [
-                "{{baseUrl}}"
-              ],
-              "path": [
-<<<<<<< HEAD
+              "host": [
+                "{{baseUrl}}"
+              ],
+              "path": [
                 "camera",
                 "control",
                 ":serialNumber"
@@ -8492,28 +8822,19 @@
                   "key": "serialNumber",
                   "value": "CAM123"
                 }
-=======
-                "doors",
-                "emergency"
->>>>>>> ef686280
-              ]
-            }
-          },
-          "response": []
-        },
-        {
-<<<<<<< HEAD
+              ]
+            }
+          },
+          "response": []
+        },
+        {
           "name": "Get Camera Status",
-=======
-          "name": "Bulk Door Operation",
->>>>>>> ef686280
-          "event": [
-            {
-              "listen": "test",
-              "script": {
-                "exec": [
-                  "const response = pm.response.json();",
-<<<<<<< HEAD
+          "event": [
+            {
+              "listen": "test",
+              "script": {
+                "exec": [
+                  "const response = pm.response.json();",
                   "pm.test('Camera status retrieved successfully', () => {",
                   "  pm.expect(pm.response.code).to.equal(200);",
                   "  pm.expect(response.status).to.exist;",
@@ -8564,61 +8885,40 @@
                   "  pm.expect(pm.response.code).to.equal(200);",
                   "  pm.expect(response.success).to.be.true;",
                   "  pm.expect(response.config).to.exist;",
-=======
-                  "pm.test('Bulk operation executed successfully', () => {",
-                  "  pm.expect(pm.response.code).to.equal(200);",
-                  "  pm.expect(response.success).to.be.true;",
->>>>>>> ef686280
-                  "});"
-                ],
-                "type": "text/javascript"
-              }
-            }
-          ],
-          "request": {
-<<<<<<< HEAD
+                  "});"
+                ],
+                "type": "text/javascript"
+              }
+            }
+          ],
+          "request": {
             "method": "PUT",
-=======
-            "method": "POST",
->>>>>>> ef686280
             "header": [
               {
                 "key": "Authorization",
                 "value": "Bearer {{userAccessToken}}",
                 "type": "text"
-<<<<<<< HEAD
               },
               {
                 "key": "Content-Type",
                 "value": "application/json"
-=======
->>>>>>> ef686280
-              }
-            ],
-            "body": {
-              "mode": "raw",
-<<<<<<< HEAD
+              }
+            ],
+            "body": {
+              "mode": "raw",
               "raw": "{\n  \"serial_number\": \"CAM123\",\n  \"resolution\": \"VGA\",\n  \"quality\": 10,\n  \"motionDetection\": true,\n  \"wifi_ssid\": \"MyWiFi\",\n  \"wifi_password\": \"password123\"\n}",
-=======
-              "raw": "{\n  \"door_serial_numbers\": [\"DOOR_ABC123\", \"DOOR_XYZ789\"],\n  \"action\": \"toggle_door\",\n  \"state\": {\n    \"power_status\": true,\n    \"target_angle\": 90\n  },\n  \"priority\": \"normal\"\n}",
->>>>>>> ef686280
-              "options": {
-                "raw": {
-                  "language": "json"
-                }
-              }
-            },
-            "url": {
-<<<<<<< HEAD
+              "options": {
+                "raw": {
+                  "language": "json"
+                }
+              }
+            },
+            "url": {
               "raw": "{{baseUrl}}/camera/config/:serialNumber",
-=======
-              "raw": "{{baseUrl}}/doors/bulk",
->>>>>>> ef686280
-              "host": [
-                "{{baseUrl}}"
-              ],
-              "path": [
-<<<<<<< HEAD
+              "host": [
+                "{{baseUrl}}"
+              ],
+              "path": [
                 "camera",
                 "config",
                 ":serialNumber"
@@ -8628,37 +8928,22 @@
                   "key": "serialNumber",
                   "value": "CAM123"
                 }
-=======
-                "doors",
-                "bulk"
->>>>>>> ef686280
-              ]
-            }
-          },
-          "response": []
-        },
-        {
-<<<<<<< HEAD
+              ]
+            }
+          },
+          "response": []
+        },
+        {
           "name": "Get Photos List",
-=======
-          "name": "Get User Doors",
->>>>>>> ef686280
-          "event": [
-            {
-              "listen": "test",
-              "script": {
-                "exec": [
-                  "const response = pm.response.json();",
-<<<<<<< HEAD
+          "event": [
+            {
+              "listen": "test",
+              "script": {
+                "exec": [
+                  "const response = pm.response.json();",
                   "pm.test('Photos list retrieved successfully', () => {",
                   "  pm.expect(pm.response.code).to.equal(200);",
                   "  pm.expect(response.photos).to.be.an('array');",
-=======
-                  "pm.test('User doors retrieved successfully', () => {",
-                  "  pm.expect(pm.response.code).to.equal(200);",
-                  "  pm.expect(response.success).to.be.true;",
-                  "  pm.expect(response.doors).to.be.an('array');",
->>>>>>> ef686280
                   "});"
                 ],
                 "type": "text/javascript"
@@ -8675,16 +8960,11 @@
               }
             ],
             "url": {
-<<<<<<< HEAD
               "raw": "{{baseUrl}}/camera/photos/:serialNumber",
-=======
-              "raw": "{{baseUrl}}/doors?state=closed&is_moving=false&has_errors=false",
->>>>>>> ef686280
-              "host": [
-                "{{baseUrl}}"
-              ],
-              "path": [
-<<<<<<< HEAD
+              "host": [
+                "{{baseUrl}}"
+              ],
+              "path": [
                 "camera",
                 "photos",
                 ":serialNumber"
@@ -8693,61 +8973,30 @@
                 {
                   "key": "serialNumber",
                   "value": "CAM123"
-=======
-                "doors"
-              ],
-              "query": [
-                {
-                  "key": "state",
-                  "value": "closed"
-                },
-                {
-                  "key": "is_moving",
-                  "value": "false"
-                },
-                {
-                  "key": "has_errors",
-                  "value": "false"
->>>>>>> ef686280
-                }
-              ]
-            }
-          },
-          "response": []
-        },
-        {
-<<<<<<< HEAD
+                }
+              ]
+            }
+          },
+          "response": []
+        },
+        {
           "name": "Download Photo",
-=======
-          "name": "Calibrate Door",
->>>>>>> ef686280
-          "event": [
-            {
-              "listen": "test",
-              "script": {
-                "exec": [
-<<<<<<< HEAD
+          "event": [
+            {
+              "listen": "test",
+              "script": {
+                "exec": [
                   "pm.test('Photo downloaded successfully', () => {",
                   "  pm.expect(pm.response.code).to.equal(200);",
                   "  pm.expect(pm.response.headers.get('Content-Type')).to.equal('image/jpeg');",
-=======
-                  "const response = pm.response.json();",
-                  "pm.test('Door calibration started successfully', () => {",
-                  "  pm.expect(pm.response.code).to.equal(200);",
-                  "  pm.expect(response.success).to.be.true;",
->>>>>>> ef686280
-                  "});"
-                ],
-                "type": "text/javascript"
-              }
-            }
-          ],
-          "request": {
-<<<<<<< HEAD
+                  "});"
+                ],
+                "type": "text/javascript"
+              }
+            }
+          ],
+          "request": {
             "method": "GET",
-=======
-            "method": "POST",
->>>>>>> ef686280
             "header": [
               {
                 "key": "Authorization",
@@ -8755,27 +9004,12 @@
                 "type": "text"
               }
             ],
-<<<<<<< HEAD
             "url": {
               "raw": "{{baseUrl}}/camera/photos/:serialNumber/:filename",
-=======
-            "body": {
-              "mode": "raw",
-              "raw": "{\n  \"angles\": {\n    \"open\": 90,\n    \"close\": 0\n  },\n  \"save_to_eeprom\": true\n}",
-              "options": {
-                "raw": {
-                  "language": "json"
-                }
-              }
-            },
-            "url": {
-              "raw": "{{baseUrl}}/doors/DOOR_ABC123/calibrate",
->>>>>>> ef686280
-              "host": [
-                "{{baseUrl}}"
-              ],
-              "path": [
-<<<<<<< HEAD
+              "host": [
+                "{{baseUrl}}"
+              ],
+              "path": [
                 "camera",
                 "photos",
                 ":serialNumber",
@@ -8790,49 +9024,30 @@
                   "key": "filename",
                   "value": "photo_123.jpg"
                 }
-=======
-                "doors",
-                "DOOR_ABC123",
-                "calibrate"
->>>>>>> ef686280
-              ]
-            }
-          },
-          "response": []
-        },
-        {
-<<<<<<< HEAD
+              ]
+            }
+          },
+          "response": []
+        },
+        {
           "name": "Get Camera Capabilities",
-=======
-          "name": "Test Door",
->>>>>>> ef686280
-          "event": [
-            {
-              "listen": "test",
-              "script": {
-                "exec": [
-                  "const response = pm.response.json();",
-<<<<<<< HEAD
+          "event": [
+            {
+              "listen": "test",
+              "script": {
+                "exec": [
+                  "const response = pm.response.json();",
                   "pm.test('Camera capabilities retrieved successfully', () => {",
                   "  pm.expect(pm.response.code).to.equal(200);",
                   "  pm.expect(response.capabilities).to.exist;",
-=======
-                  "pm.test('Door test started successfully', () => {",
-                  "  pm.expect(pm.response.code).to.equal(200);",
-                  "  pm.expect(response.success).to.be.true;",
->>>>>>> ef686280
-                  "});"
-                ],
-                "type": "text/javascript"
-              }
-            }
-          ],
-          "request": {
-<<<<<<< HEAD
+                  "});"
+                ],
+                "type": "text/javascript"
+              }
+            }
+          ],
+          "request": {
             "method": "GET",
-=======
-            "method": "POST",
->>>>>>> ef686280
             "header": [
               {
                 "key": "Authorization",
@@ -8840,27 +9055,12 @@
                 "type": "text"
               }
             ],
-<<<<<<< HEAD
             "url": {
               "raw": "{{baseUrl}}/camera/capabilities/:serialNumber",
-=======
-            "body": {
-              "mode": "raw",
-              "raw": "{\n  \"test_type\": \"movement\",\n  \"repeat_count\": 1\n}",
-              "options": {
-                "raw": {
-                  "language": "json"
-                }
-              }
-            },
-            "url": {
-              "raw": "{{baseUrl}}/doors/DOOR_ABC123/test",
->>>>>>> ef686280
-              "host": [
-                "{{baseUrl}}"
-              ],
-              "path": [
-<<<<<<< HEAD
+              "host": [
+                "{{baseUrl}}"
+              ],
+              "path": [
                 "camera",
                 "capabilities",
                 ":serialNumber"
@@ -8870,49 +9070,30 @@
                   "key": "serialNumber",
                   "value": "CAM123"
                 }
-=======
-                "doors",
-                "DOOR_ABC123",
-                "test"
->>>>>>> ef686280
-              ]
-            }
-          },
-          "response": []
-        },
-        {
-<<<<<<< HEAD
+              ]
+            }
+          },
+          "response": []
+        },
+        {
           "name": "Get Camera Info",
-=======
-          "name": "Perform Maintenance",
->>>>>>> ef686280
-          "event": [
-            {
-              "listen": "test",
-              "script": {
-                "exec": [
-                  "const response = pm.response.json();",
-<<<<<<< HEAD
+          "event": [
+            {
+              "listen": "test",
+              "script": {
+                "exec": [
+                  "const response = pm.response.json();",
                   "pm.test('Camera info retrieved successfully', () => {",
                   "  pm.expect(pm.response.code).to.equal(200);",
                   "  pm.expect(response.info).to.exist;",
-=======
-                  "pm.test('Maintenance operation started successfully', () => {",
-                  "  pm.expect(pm.response.code).to.equal(200);",
-                  "  pm.expect(response.success).to.be.true;",
->>>>>>> ef686280
-                  "});"
-                ],
-                "type": "text/javascript"
-              }
-            }
-          ],
-          "request": {
-<<<<<<< HEAD
+                  "});"
+                ],
+                "type": "text/javascript"
+              }
+            }
+          ],
+          "request": {
             "method": "GET",
-=======
-            "method": "POST",
->>>>>>> ef686280
             "header": [
               {
                 "key": "Authorization",
@@ -8920,27 +9101,12 @@
                 "type": "text"
               }
             ],
-<<<<<<< HEAD
             "url": {
               "raw": "{{baseUrl}}/camera/info/:serialNumber",
-=======
-            "body": {
-              "mode": "raw",
-              "raw": "{\n  \"maintenance_type\": \"calibrate\",\n  \"backup_config\": true\n}",
-              "options": {
-                "raw": {
-                  "language": "json"
-                }
-              }
-            },
-            "url": {
-              "raw": "{{baseUrl}}/doors/DOOR_ABC123/maintenance",
->>>>>>> ef686280
-              "host": [
-                "{{baseUrl}}"
-              ],
-              "path": [
-<<<<<<< HEAD
+              "host": [
+                "{{baseUrl}}"
+              ],
+              "path": [
                 "camera",
                 "info",
                 ":serialNumber"
@@ -8950,11 +9116,6 @@
                   "key": "serialNumber",
                   "value": "CAM123"
                 }
-=======
-                "doors",
-                "DOOR_ABC123",
-                "maintenance"
->>>>>>> ef686280
               ]
             }
           },
