{
  "name": "iot_backend_v2",
  "version": "1.0.0",
  "description": "",
  "main": "index.js",
  "scripts": {
    "merge-postman": "ts-node postman_collection/merge-collection.ts",
    "build": "npx tsc",
    "start": "node dist/server.js",
<<<<<<< HEAD
    "dev": "nodemon --watch src --ext ts --exec ts-node src/server.ts"
=======
    "dev": "nodemon --watch \"src/**/*.ts\" --exec \"ts-node\" src/server.ts",
    "install": "pnpm install"
>>>>>>> 8b201ba9
  },
  "keywords": [],
  "author": "",
  "license": "ISC",
  "dependencies": {
    "@nestjs/swagger": "^11.2.0",
    "@prisma/client": "^6.8.2",
    "@socket.io/redis-adapter": "^8.3.0",
    "@types/nodemailer": "6.4.14",
    "bcrypt": "^6.0.0",
    "dotenv": "^16.4.7",
    "express": "^4.21.2",
    "express-handlebars": "6.0.7",
    "firebase-admin": "^13.2.0",
    "ioredis": "^5.6.1",
    "jsonwebtoken": "^9.0.2",
    "nodemailer": "6.9.9",
    "nodemailer-express-handlebars": "^6.0.0",
    "pnpm": "^10.11.0",
    "redis": "^4.7.0",
    "socket.io": "^4.8.1",
    "swagger-jsdoc": "^6.2.8",
    "swagger-ui-express": "^5.0.1",
    "uuid": "^11.1.0",
    "zod": "^3.24.2"
  },
  "devDependencies": {
    "@types/bcrypt": "^5.0.2",
    "@types/express": "^5.0.1",
    "@types/jsonwebtoken": "^9.0.9",
    "@types/node": "^22.13.14",
    "@types/nodemailer-express-handlebars": "^4.0.5",
    "@types/redis": "^4.0.11",
    "@types/socket.io": "^3.0.2",
    "@types/swagger-jsdoc": "^6.0.4",
    "@types/swagger-ui-express": "^4.1.8",
    "@typescript-eslint/eslint-plugin": "^8.28.0",
    "@typescript-eslint/parser": "^8.28.0",
    "eslint": "^9.23.0",
    "nodemon": "^3.1.9",
    "prisma": "^6.8.2",
    "ts-node": "^10.9.2",
    "typescript": "^5.8.2"
  },
  "pnpm": {
    "overrides": {
      "express-handlebars": "6.0.7",
      "nodemailer-express-handlebars": "6.0.0"
    },
    "onlyBuiltDependencies": [
      "@firebase/util",
      "@nestjs/core",
      "@prisma/client",
      "@prisma/engines",
      "@scarf/scarf",
      "bcrypt",
      "prisma",
      "protobufjs"
    ]
  }
}<|MERGE_RESOLUTION|>--- conflicted
+++ resolved
@@ -7,12 +7,8 @@
     "merge-postman": "ts-node postman_collection/merge-collection.ts",
     "build": "npx tsc",
     "start": "node dist/server.js",
-<<<<<<< HEAD
-    "dev": "nodemon --watch src --ext ts --exec ts-node src/server.ts"
-=======
     "dev": "nodemon --watch \"src/**/*.ts\" --exec \"ts-node\" src/server.ts",
     "install": "pnpm install"
->>>>>>> 8b201ba9
   },
   "keywords": [],
   "author": "",
@@ -22,7 +18,7 @@
     "@prisma/client": "^6.8.2",
     "@socket.io/redis-adapter": "^8.3.0",
     "@types/nodemailer": "6.4.14",
-    "bcrypt": "^6.0.0",
+    "bcrypt": "^5.1.1",
     "dotenv": "^16.4.7",
     "express": "^4.21.2",
     "express-handlebars": "6.0.7",
