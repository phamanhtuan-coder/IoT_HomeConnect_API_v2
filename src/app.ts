// src/app.ts
import express, {Application} from 'express';
import {Server} from 'socket.io';
import {createServer} from 'http';
import {createAdapter} from '@socket.io/redis-adapter';
import {Redis} from 'ioredis';
import errorMiddleware from './middleware/error.middleware';
import loggerMiddleware from './middleware/logger.middleware';
import routes from './routes';
import {appConfig} from './config/app';
import {configureSwagger} from "./config/swagger";
<<<<<<< HEAD
import cors from 'cors'
=======
import cors from 'cors';
>>>>>>> 8f192b72

const REDIS_URL = process.env.REDIS_URL || 'redis://localhost:6379';

export const initApp = (): { app: Application; io: Server; httpServer: any } => {
    const app = express();
    const httpServer = createServer(app);

    // Cấu hình middleware cơ bản
    app.use(express.json());
    app.use(loggerMiddleware);

    // Khởi tạo Redis
    const pubClient = new Redis(REDIS_URL);
    const subClient = pubClient.duplicate();

    // Khởi tạo Socket.IO
    const io = new Server(httpServer, {
        cors: {
            origin: appConfig.corsOrigins,
            methods: ['GET', 'POST', 'PUT', 'DELETE'],
        },
        path: '/socket.io',
        adapter: createAdapter(pubClient, subClient),
    });
<<<<<<< HEAD

=======
>>>>>>> 8f192b72
    app.use(cors({
        origin: '*', // Cho phép tất cả origin (có thể giới hạn cụ thể nếu cần)
        methods: ['GET', 'POST', 'PUT', 'PATCH', 'DELETE', 'OPTIONS'],
        // allowedHeaders: ['Content-Type', 'Authorization'],
        allowedHeaders: '*',
<<<<<<< HEAD
    }))

=======
    }));

    app.use(cors({
        origin: '*', // Cho phép tất cả origin (có thể giới hạn cụ thể nếu cần)
        methods: ['GET', 'POST', 'PUT', 'PATCH', 'DELETE', 'OPTIONS'],
        // allowedHeaders: ['Content-Type', 'Authorization'],
        allowedHeaders: '*',
    }));
    
>>>>>>> 8f192b72
    // Khởi tạo routes API
    app.use('/api', routes);


    // Cấu hình Swagger sau khi đã có routes
    configureSwagger(app);

    // Error handling middleware luôn phải ở cuối
    app.use(errorMiddleware);

    return {app, io, httpServer};
};
<|MERGE_RESOLUTION|>--- conflicted
+++ resolved
@@ -9,11 +9,7 @@
 import routes from './routes';
 import {appConfig} from './config/app';
 import {configureSwagger} from "./config/swagger";
-<<<<<<< HEAD
-import cors from 'cors'
-=======
 import cors from 'cors';
->>>>>>> 8f192b72
 
 const REDIS_URL = process.env.REDIS_URL || 'redis://localhost:6379';
 
@@ -38,19 +34,11 @@
         path: '/socket.io',
         adapter: createAdapter(pubClient, subClient),
     });
-<<<<<<< HEAD
-
-=======
->>>>>>> 8f192b72
     app.use(cors({
         origin: '*', // Cho phép tất cả origin (có thể giới hạn cụ thể nếu cần)
         methods: ['GET', 'POST', 'PUT', 'PATCH', 'DELETE', 'OPTIONS'],
         // allowedHeaders: ['Content-Type', 'Authorization'],
         allowedHeaders: '*',
-<<<<<<< HEAD
-    }))
-
-=======
     }));
 
     app.use(cors({
@@ -60,7 +48,6 @@
         allowedHeaders: '*',
     }));
     
->>>>>>> 8f192b72
     // Khởi tạo routes API
     app.use('/api', routes);
 
