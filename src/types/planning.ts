--- conflicted
+++ resolved
@@ -21,11 +21,7 @@
     template_id: string;
     quantity: number;
     batch_note?: string;
-<<<<<<< HEAD
-    firmware_id?: number;
-=======
-    firmware_id: string;
->>>>>>> 9006df39
+    firmware_id?: string;
 }
 
 export interface PlanningApprovalInput {
