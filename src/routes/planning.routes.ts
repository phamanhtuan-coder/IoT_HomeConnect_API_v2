// src/routes/planning.routes.ts
import { Router } from 'express';
import { PlanningController } from '../controllers/planning.controller';
import authMiddleware from '../middleware/auth.middleware';
import roleMiddleware from '../middleware/role.middleware';
import validateMiddleware from '../middleware/validate.middleware';
import {
    PlanningCreateSchema,
    PlanningApprovalSchema,
    PlanningIdSchema,
    PlanningBatchCreateSchema,
    PlanningBatchUpdateSchema,
} from '../utils/schemas/planning.schema';

const router = Router();
const planningController = new PlanningController();

router.get('/list-batches-completed/:planningId',
    authMiddleware,
    // roleMiddleware,
    // validateMiddleware(PlanningListBatchesCompletedSchema),
    planningController.getListBatchesCompleted
);

router.get('/plannings-by-batch-production-status-is-completed',
    // authMiddleware,
    // roleMiddleware,
    planningController.getPlanningsByBatchProductionStatusIsCompleted
);


//tạo kế hoạch --
router.post(
    '/',
    authMiddleware,
    // roleMiddleware,
    validateMiddleware(PlanningCreateSchema),
    planningController.createPlanningApi
);

//lấy kế hoạch theo id --
router.get(
<<<<<<< HEAD
    '/detail/:planningId',
    // authMiddleware,
    validateMiddleware(PlanningIdSchema),
=======
    '/:planningId',
    authMiddleware,
    validateMiddleware(planningIdSchema),
>>>>>>> 333f1e7f
    planningController.getPlanningByIdApi
);

//lấy tất cả kế hoạch  --
router.get(
    '/',
    authMiddleware,
    planningController.getAllPlanningsApi
);

//phê duyệt kế hoạch-- thieu cap nhat is_deleted
router.post(
    '/:planningId/approve',
    authMiddleware,
    // roleMiddleware,
    validateMiddleware(PlanningApprovalSchema),
    planningController.approvePlanningApi
);

//tạo lô sản xuất --
router.post(
    '/:planningId/batches',
    authMiddleware,
    // roleMiddleware,
    validateMiddleware(PlanningBatchCreateSchema),
    planningController.createBatchApi
);

//lấy lô sản xuất theo id kế hoạch --
router.get(
    '/:planningId/batches',
<<<<<<< HEAD
    // authMiddleware,
    validateMiddleware(PlanningIdSchema),
=======
    authMiddleware,
    validateMiddleware(planningIdSchema),
>>>>>>> 333f1e7f
    planningController.getBatchesByPlanningIdApi
);

//cập nhật trạng thái lô sản xuất --
router.put(
    '/batches/:batchId/status',
    authMiddleware,
    // roleMiddleware,
    validateMiddleware(PlanningBatchUpdateSchema),
    planningController.updateBatchStatusApi
);

// src/routes/planning.routes.ts
router.post(
    '/with-batches',
    authMiddleware,
    // roleMiddleware,
    
    planningController.createPlanningWithBatchesApi
);

export default router;<|MERGE_RESOLUTION|>--- conflicted
+++ resolved
@@ -40,15 +40,9 @@
 
 //lấy kế hoạch theo id --
 router.get(
-<<<<<<< HEAD
     '/detail/:planningId',
     // authMiddleware,
     validateMiddleware(PlanningIdSchema),
-=======
-    '/:planningId',
-    authMiddleware,
-    validateMiddleware(planningIdSchema),
->>>>>>> 333f1e7f
     planningController.getPlanningByIdApi
 );
 
@@ -80,13 +74,8 @@
 //lấy lô sản xuất theo id kế hoạch --
 router.get(
     '/:planningId/batches',
-<<<<<<< HEAD
-    // authMiddleware,
+    authMiddleware,
     validateMiddleware(PlanningIdSchema),
-=======
-    authMiddleware,
-    validateMiddleware(planningIdSchema),
->>>>>>> 333f1e7f
     planningController.getBatchesByPlanningIdApi
 );
 
