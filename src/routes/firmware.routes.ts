/**
 * Định nghĩa các route cho quản lý firmware.
 * @swagger
 * tags:
 *  name: Firmware
 *  description: Quản lý các phiên bản firmware của thiết bị
 */

import { Router, Request, Response, NextFunction } from 'express';
import FirmwareController from '../controllers/firmware.controller';
import authMiddleware from '../middleware/auth.middleware';
import roleMiddleware from '../middleware/role.middleware';
import validateMiddleware from '../middleware/validate.middleware';
import { FirmwareIdSchema, FirmwareCreateSchema, FirmwareUpdateSchema} from "../utils/schemas/firmware.schema";

const router = Router();
const firmwareController = new FirmwareController();

const asyncHandler = (fn: (req: Request, res: Response, next: NextFunction) => Promise<any>) => {
    return (req: Request, res: Response, next: NextFunction) => {
        fn(req, res, next).catch(next);
    };
};


router.get(
    '/detail/:firmwareId',
    // authMiddleware,
    validateMiddleware(FirmwareIdSchema),
    asyncHandler(firmwareController.getFirmwareById)
);

router.get(
    '/',
    // authMiddleware,
    asyncHandler(firmwareController.getFirmwares)
);

router.get(
    '/latest-version-by-template',
    // authMiddleware,
    asyncHandler(firmwareController.getLatestVersionFirmwaresByTemplate)
);

<<<<<<< HEAD
router.get(
    '/by-template/:templateId',
    // authMiddleware,
    asyncHandler(firmwareController.getFirmwaresByTemplateId)
);

/**
 * Tạo mới firmware.
 * @swagger
 * /api/firmware:
 *   post:
 *     tags:
 *       - Firmware
 *     summary: Tạo phiên bản firmware mới
 *     description: |
 *       Tạo một phiên bản firmware mới trong hệ thống.
 *       Yêu cầu xác thực bằng Employee Token (ADMIN/TECHNICIAN).
 *     security:
 *       - EmployeeBearer: []
 *     consumes:
 *       - application/json
 *     parameters:
 *       - in: body
 *         name: body
 *         description: Thông tin firmware cần tạo
 *         schema:
 *           type: object
 *           required:
 *             - version
 *             - device_type
 *             - file_url
 *           properties:
 *             version:
 *               type: string
 *               description: Số phiên bản firmware (bắt buộc)
 *               example: "1.0.0"
 *             device_type:
 *               type: string
 *               description: Loại thiết bị áp dụng (bắt buộc)
 *               example: "TEMPERATURE_SENSOR"
 *             file_url:
 *               type: string
 *               description: URL tải file firmware (bắt buộc)
 *               example: "https://firmware.example.com/v1.0.0.bin"
 *             description:
 *               type: string
 *               description: Mô tả về phiên bản firmware
 *               example: "Cập nhật tính năng đo nhiệt độ chính xác hơn"
 *     responses:
 *       201:
 *         description: Tạo firmware thành công
 *       400:
 *         description: Dữ liệu đầu vào không hợp lệ
 *       401:
 *         description: Token không hợp lệ hoặc đã hết hạn
 *       403:
 *         description: Không đủ quyền hạn (yêu cầu quyền ADMIN hoặc TECHNICIAN)
 *       500:
 *         description: Lỗi server
 */
=======
>>>>>>> aed70a82
router.post(
    '/',
    // authMiddleware,
    // roleMiddleware,
    validateMiddleware(FirmwareCreateSchema),
    asyncHandler(firmwareController.createFirmware)
);

router.put(
    '/edit/:firmwareId',
    // authMiddleware,
    // roleMiddleware,
    validateMiddleware(FirmwareUpdateSchema),
    asyncHandler(firmwareController.updateFirmware)
);

router.patch(
    '/confirm-by-tester',
    // authMiddleware,
    validateMiddleware(FirmwareIdSchema),
    asyncHandler(firmwareController.confirmFirmwareByTester)
);

router.patch(
    '/confirm-by-rd',
    // authMiddleware,
    validateMiddleware(FirmwareIdSchema),
    asyncHandler(firmwareController.confirmFirmwareByRD)
);

/**
 * Xoá firmware theo ID.
 * @swagger
 * /api/firmware/{firmwareId}:
 *   delete:
 *     tags:
 *       - Firmware
 *     summary: Xóa firmware
 *     description: |
 *       Xóa một phiên bản firmware khỏi hệ thống.
 *       Yêu cầu xác thực bằng Employee Token (ADMIN/TECHNICIAN).
 *     security:
 *       - EmployeeBearer: []
 *     parameters:
 *       - in: path
 *         name: firmwareId
 *         required: true
 *         type: string
 *         description: ID của firmware cần xóa
 *     responses:
 *       200:
 *         description: Xóa firmware thành công
 *       401:
 *         description: Token không hợp lệ hoặc đã hết hạn
 *       403:
 *         description: Không đủ quyền hạn (yêu cầu quyền ADMIN hoặc TECHNICIAN)
 *       404:
 *         description: Không tìm thấy firmware với ID đã cho
 *       500:
 *         description: Lỗi server
 */
router.delete(
    '/:firmwareId',
    // authMiddleware,
    // roleMiddleware,
    validateMiddleware(FirmwareIdSchema),
    asyncHandler(firmwareController.deleteFirmware)
);

export default router;<|MERGE_RESOLUTION|>--- conflicted
+++ resolved
@@ -42,7 +42,6 @@
     asyncHandler(firmwareController.getLatestVersionFirmwaresByTemplate)
 );
 
-<<<<<<< HEAD
 router.get(
     '/by-template/:templateId',
     // authMiddleware,
@@ -103,8 +102,7 @@
  *       500:
  *         description: Lỗi server
  */
-=======
->>>>>>> aed70a82
+
 router.post(
     '/',
     // authMiddleware,
