/**
 * Định nghĩa các route cho tài nguyên House.
 * @swagger
 * tags:
 *  name: House
 *  description: Quản lý các ngôi nhà trong hệ thống
 *
 * Sử dụng các middleware xác thực, phân quyền, và validate dữ liệu.
 *
 * Các endpoint:
 * - POST   /                : Tạo mới một house
 * - GET    /group/:groupId  : Lấy danh sách house theo group
 * - GET    /:houseId        : Lấy thông tin house theo id
 * - PUT    /:houseId        : Cập nhật thông tin house
 * - DELETE /:houseId        : Xoá house
 */

import { Router, Request, Response, NextFunction } from 'express';
import HouseController from '../controllers/house.controller';
import validateMiddleware from '../middleware/validate.middleware';
import authMiddleware from '../middleware/auth.middleware';
import groupRoleMiddleware from '../middleware/group.middleware';
import houseGroupMiddleware from '../middleware/house-group.middleware';
import {houseIdSchema, houseSchema} from "../utils/schemas/house.schema";

const router = Router();
const houseController = new HouseController();

/**
 * Hàm helper để xử lý các controller async, tự động bắt lỗi và chuyển tới middleware xử lý lỗi.
 * @param fn Hàm controller async
 * @returns Middleware Express
 */
const asyncHandler = (fn: (req: Request, res: Response, next: NextFunction) => Promise<any>) => {
    return (req: Request, res: Response, next: NextFunction) => {
        fn(req, res, next).catch(next);
    };
};

/**
 * Tạo mới một house.
 * @swagger
 * /api/houses:
 *   post:
 *     tags:
 *       - House
 *     summary: Tạo ngôi nhà mới
 *     description: |
 *       Tạo một ngôi nhà mới trong nhóm.
 *       Yêu cầu người dùng có quyền trong nhóm.
 *     security:
 *       - UserBearer: []
 *     consumes:
 *       - application/json
 *     parameters:
 *       - in: body
 *         name: body
 *         description: Thông tin ngôi nhà cần tạo
 *         schema:
 *           type: object
 *           required:
 *             - house_name
 *             - group_id
 *           properties:
 *             house_name:
 *               type: string
 *               description: Tên của ngôi nhà (tối đa 100 ký tự)
 *               example: "Nhà ở Hà Nội"
 *             group_id:
 *               type: number
 *               description: ID của nhóm chứa nhà
 *               example: 1
 *     responses:
 *       201:
 *         description: Tạo ngôi nhà thành công
 *       400:
 *         description: Dữ liệu đầu vào không hợp lệ
 *       401:
 *         description: Token không hợp lệ hoặc đã hết hạn
 *       403:
 *         description: Không có quyền trong nhóm
 *       500:
 *         description: Lỗi server
 */
router.post(
    '/',
    authMiddleware,
    validateMiddleware(houseSchema),
    houseGroupMiddleware,
    groupRoleMiddleware,
    asyncHandler(houseController.createHouse)
);



/**
 * Cập nhật thông tin house theo houseId.
 * @swagger
 * /api/houses/{houseId}:
 *   put:
 *     tags:
 *       - House
 *     summary: Cập nhật thông tin nhà
 *     description: |
 *       Cập nhật thông tin của một ngôi nhà.
 *       Yêu cầu người dùng có quyền trong nhóm chứa nhà.
 *     security:
 *       - UserBearer: []
 *     parameters:
 *       - in: path
 *         name: houseId
 *         required: true
 *         type: string
 *         description: ID của ngôi nhà cần cập nhật
 *       - in: body
 *         name: body
 *         description: Thông tin cập nhật cho ngôi nhà
 *         schema:
 *           type: object
 *           required:
 *             - house_name
 *           properties:
 *             house_name:
 *               type: string
 *               description: Tên mới của ngôi nhà (tối đa 100 ký tự)
 *               example: "Nhà ở Hà Nội - Cập nhật"
 *     responses:
 *       200:
 *         description: Cập nhật thông tin nhà thành công
 *       400:
 *         description: Dữ liệu đầu vào không hợp lệ
 *       401:
 *         description: Token không hợp lệ hoặc đã hết hạn
 *       403:
 *         description: Không có quyền trong nhóm
 *       404:
 *         description: Không tìm thấy ngôi nhà
 *       500:
 *         description: Lỗi server
 */
router.put(
    '/:houseId',
    authMiddleware,
    validateMiddleware(houseSchema),
    houseGroupMiddleware,
    groupRoleMiddleware,
<<<<<<< HEAD
    validateMiddleware(houseSchema),
=======
>>>>>>> 3690f6bb
    asyncHandler(houseController.updateHouse)
);

/**
 * Lấy thông tin house theo houseId.
 * @swagger
 * /api/houses/{houseId}:
 *   get:
 *     tags:
 *       - House
 *     summary: Lấy thông tin nhà theo ID
 *     description: |
 *       Lấy thông tin chi tiết của một ngôi nhà.
 *       Yêu cầu người dùng có quyền trong nhóm chứa nhà.
 *     security:
 *       - UserBearer: []
 *     parameters:
 *       - in: path
 *         name: houseId
 *         required: true
 *         type: string
 *         description: ID của ngôi nhà cần xem
 *     responses:
 *       200:
 *         description: Trả về thông tin chi tiết của ngôi nhà
 *         schema:
 *           type: object
 *           properties:
 *             id:
 *               type: number
 *               description: ID của ngôi nhà
 *             house_name:
 *               type: string
 *               description: Tên ngôi nhà
 *             group_id:
 *               type: number
 *               description: ID của nhóm chứa nhà
 *             created_at:
 *               type: string
 *               format: date-time
 *               description: Thời gian tạo
 *       401:
 *         description: Token không hợp lệ hoặc đã hết hạn
 *       403:
 *         description: Không có quyền trong nhóm
 *       404:
 *         description: Không tìm thấy ngôi nhà
 *       500:
 *         description: Lỗi server
 */
router.get(
    '/:houseId',
    authMiddleware,
    validateMiddleware(houseIdSchema),
    houseGroupMiddleware,
    groupRoleMiddleware,
    asyncHandler(houseController.getHouseById)
);

/**
 * Xoá house theo houseId.
 * @swagger
 * /api/houses/{houseId}:
 *   delete:
 *     tags:
 *       - House
 *     summary: Xóa nhà
 *     description: |
 *       Xóa một ngôi nhà và tất cả không gian, thiết bị liên quan.
 *       Yêu cầu người dùng có quyền trong nhóm chứa nhà.
 *     security:
 *       - UserBearer: []
 *     parameters:
 *       - in: path
 *         name: houseId
 *         required: true
 *         type: string
 *         description: ID của ngôi nhà cần xóa
 *     responses:
 *       200:
 *         description: Xóa ngôi nhà thành công
 *       401:
 *         description: Token không hợp lệ hoặc đã hết hạn
 *       403:
 *         description: Không có quyền trong nhóm
 *       404:
 *         description: Không tìm thấy ngôi nhà
 *       500:
 *         description: Lỗi server
 */
router.delete(
    '/:houseId',
    authMiddleware,
    validateMiddleware(houseIdSchema),
    houseGroupMiddleware,
    groupRoleMiddleware,
<<<<<<< HEAD
    validateMiddleware(houseIdSchema),
=======
>>>>>>> 3690f6bb
    asyncHandler(houseController.deleteHouse)
);

/**
 * Lấy danh sách house theo groupId.
 * @swagger
 * /api/houses/group/{groupId}:
 *   get:
 *     tags:
 *       - House
 *     summary: Lấy danh sách nhà theo nhóm
 *     description: |
 *       Lấy danh sách tất cả các ngôi nhà trong một nhóm.
 *       Yêu cầu người dùng có quyền trong nhóm.
 *     security:
 *       - UserBearer: []
 *     parameters:
 *       - in: path
 *         name: groupId
 *         required: true
 *         type: string
 *         description: ID của nhóm cần lấy danh sách nhà
 *     responses:
 *       200:
 *         description: Trả về danh sách các ngôi nhà
 *         schema:
 *           type: array
 *           items:
 *             type: object
 *             properties:
 *               id:
 *                 type: number
 *                 description: ID của ngôi nhà
 *               house_name:
 *                 type: string
 *                 description: Tên ngôi nhà
 *               group_id:
 *                 type: number
 *                 description: ID của nhóm chứa nhà
 *               created_at:
 *                 type: string
 *                 format: date-time
 *                 description: Thời gian tạo
 *       401:
 *         description: Token không hợp lệ hoặc đã hết hạn
 *       403:
 *         description: Không có quyền trong nhóm
 *       404:
 *         description: Không tìm thấy nhóm
 *       500:
 *         description: Lỗi server
 */
router.get(
    '/group/:groupId',
    authMiddleware,
<<<<<<< HEAD
=======
    groupRoleMiddleware,
>>>>>>> 3690f6bb
    asyncHandler(houseController.getHousesByGroup)
);


<<<<<<< HEAD
export default router;
=======
export default router;
>>>>>>> 3690f6bb
<|MERGE_RESOLUTION|>--- conflicted
+++ resolved
@@ -144,10 +144,6 @@
     validateMiddleware(houseSchema),
     houseGroupMiddleware,
     groupRoleMiddleware,
-<<<<<<< HEAD
-    validateMiddleware(houseSchema),
-=======
->>>>>>> 3690f6bb
     asyncHandler(houseController.updateHouse)
 );
 
@@ -244,10 +240,6 @@
     validateMiddleware(houseIdSchema),
     houseGroupMiddleware,
     groupRoleMiddleware,
-<<<<<<< HEAD
-    validateMiddleware(houseIdSchema),
-=======
->>>>>>> 3690f6bb
     asyncHandler(houseController.deleteHouse)
 );
 
@@ -303,16 +295,9 @@
 router.get(
     '/group/:groupId',
     authMiddleware,
-<<<<<<< HEAD
-=======
-    groupRoleMiddleware,
->>>>>>> 3690f6bb
+    groupRoleMiddleware,
     asyncHandler(houseController.getHousesByGroup)
 );
 
 
-<<<<<<< HEAD
-export default router;
-=======
-export default router;
->>>>>>> 3690f6bb
+export default router;