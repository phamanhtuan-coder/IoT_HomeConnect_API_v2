// src/server.ts
import 'dotenv/config';
import { initApp } from './app';
import { initSocket } from './sockets';
import { appConfig } from './config/app';
import admin from './config/firebase';
import { setSocketInstance } from './services/device.service';
<<<<<<< HEAD
import { setSocketInstance as setDeviceLinksSocketInstance } from './services/device-links.service';
=======
import { setSocketInstance as setDoorSocketInstance } from './services/door.service';
>>>>>>> 585099c4

// Check Firebase Admin initialization
console.log('Firebase Admin SDK version:', admin.SDK_VERSION);

const { app, io, httpServer } = initApp();

// Initialize sockets
initSocket(io);

// Pass Socket.IO instance to services
setSocketInstance(io);
<<<<<<< HEAD
setDeviceLinksSocketInstance(io);
=======
setDoorSocketInstance(io);
>>>>>>> 585099c4

// Use httpServer instead of app.listen to properly support Socket.IO
httpServer.listen(Number(appConfig.port), '0.0.0.0', () => {
    console.log(`Server is running on port ${appConfig.port} in ${appConfig.env} mode`);
});<|MERGE_RESOLUTION|>--- conflicted
+++ resolved
@@ -5,11 +5,8 @@
 import { appConfig } from './config/app';
 import admin from './config/firebase';
 import { setSocketInstance } from './services/device.service';
-<<<<<<< HEAD
 import { setSocketInstance as setDeviceLinksSocketInstance } from './services/device-links.service';
-=======
 import { setSocketInstance as setDoorSocketInstance } from './services/door.service';
->>>>>>> 585099c4
 
 // Check Firebase Admin initialization
 console.log('Firebase Admin SDK version:', admin.SDK_VERSION);
@@ -21,11 +18,8 @@
 
 // Pass Socket.IO instance to services
 setSocketInstance(io);
-<<<<<<< HEAD
 setDeviceLinksSocketInstance(io);
-=======
 setDoorSocketInstance(io);
->>>>>>> 585099c4
 
 // Use httpServer instead of app.listen to properly support Socket.IO
 httpServer.listen(Number(appConfig.port), '0.0.0.0', () => {
