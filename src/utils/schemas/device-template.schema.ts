import { z } from 'zod';
import { ERROR_CODES, ERROR_MESSAGES } from '../../contants/error';

<<<<<<< HEAD
// Schema cơ bản cho tên template
const TemplateNameSchema = z.string({
    required_error: `[${ERROR_CODES.DEVICE_TEMPLATE_NAME_REQUIRED}]${ERROR_MESSAGES[ERROR_CODES.DEVICE_TEMPLATE_NAME_REQUIRED]}`,
    invalid_type_error: `[${ERROR_CODES.DEVICE_TEMPLATE_NAME_INVALID}]${ERROR_MESSAGES[ERROR_CODES.DEVICE_TEMPLATE_NAME_INVALID]}`
}).min(1, `[${ERROR_CODES.DEVICE_TEMPLATE_NAME_INVALID}]${ERROR_MESSAGES[ERROR_CODES.DEVICE_TEMPLATE_NAME_INVALID]}`);

// Schema cơ bản cho component
const ComponentSchema = z.object({
    component_id: z.number({
        required_error: `[${ERROR_CODES.DEVICE_TEMPLATE_COMPONENT_REQUIRED}]${ERROR_MESSAGES[ERROR_CODES.DEVICE_TEMPLATE_COMPONENT_REQUIRED]}`,
        invalid_type_error: `[${ERROR_CODES.DEVICE_TEMPLATE_COMPONENT_INVALID}]${ERROR_MESSAGES[ERROR_CODES.DEVICE_TEMPLATE_COMPONENT_INVALID]}`
    }).positive(`[${ERROR_CODES.DEVICE_TEMPLATE_COMPONENT_INVALID}]${ERROR_MESSAGES[ERROR_CODES.DEVICE_TEMPLATE_COMPONENT_INVALID]}`),
    quantity_required: z.number({
        invalid_type_error: `[${ERROR_CODES.DEVICE_TEMPLATE_COMPONENT_QUANTITY_INVALID}]${ERROR_MESSAGES[ERROR_CODES.DEVICE_TEMPLATE_COMPONENT_QUANTITY_INVALID]}`
    })
    .positive(`[${ERROR_CODES.DEVICE_TEMPLATE_COMPONENT_QUANTITY_INVALID}]${ERROR_MESSAGES[ERROR_CODES.DEVICE_TEMPLATE_COMPONENT_QUANTITY_INVALID]}`)
    .default(1)
=======
// Định nghĩa schema cho từng component trong mảng
const componentSchema = z.object({
    component_id: z.string() ,// ID của linh kiện, có thể là chuỗi
    quantity_required: z.number().positive('Quantity required must be a positive number').optional().default(1), // Mặc định là 1 nếu không được cung cấp
>>>>>>> 3690f6bb
});

// Schema cho việc tạo mới device template
export const DeviceTemplateCreateSchema = z.object({
    body: z.object({
        device_type_id: z.number().positive('Device type ID must be a positive number').optional(),
        name: z.string().min(1, 'Template name is required').max(100, 'Template name must be 100 characters or less'),
        production_cost: z.number().optional(),
        status: z.string().optional(),
        components: z.array(ComponentSchema).optional().default([]), // Sửa từ "component" thành "components" để rõ ràng hơn
    }),
});

// Schema cho việc cập nhật device template
export const DeviceTemplateUpdateSchema = z.object({
    params: z.object({
        templateId: z.string({
            required_error: `[${ERROR_CODES.DEVICE_TEMPLATE_ID_REQUIRED}]${ERROR_MESSAGES[ERROR_CODES.DEVICE_TEMPLATE_ID_REQUIRED]}`
        })
        .transform((val) => parseInt(val))
        .refine((val) => val > 0, `[${ERROR_CODES.DEVICE_TEMPLATE_ID_INVALID}]${ERROR_MESSAGES[ERROR_CODES.DEVICE_TEMPLATE_ID_INVALID]}`)
    }),
    body: z.object({
        device_type_id: z.number({
            invalid_type_error: `[${ERROR_CODES.DEVICE_TEMPLATE_TYPE_ID_INVALID}]${ERROR_MESSAGES[ERROR_CODES.DEVICE_TEMPLATE_TYPE_ID_INVALID]}`
        }).positive(`[${ERROR_CODES.DEVICE_TEMPLATE_TYPE_ID_INVALID}]${ERROR_MESSAGES[ERROR_CODES.DEVICE_TEMPLATE_TYPE_ID_INVALID]}`).optional(),
        name: TemplateNameSchema.optional(),
        production_cost: z.number({
            invalid_type_error: `[${ERROR_CODES.DEVICE_TEMPLATE_PRODUCTION_COST_INVALID}]${ERROR_MESSAGES[ERROR_CODES.DEVICE_TEMPLATE_PRODUCTION_COST_INVALID]}`
        }).positive(`[${ERROR_CODES.DEVICE_TEMPLATE_PRODUCTION_COST_INVALID}]${ERROR_MESSAGES[ERROR_CODES.DEVICE_TEMPLATE_PRODUCTION_COST_INVALID]}`).optional(),
        components: z.array(ComponentSchema).optional(),
        device_template_note: z.string({
            invalid_type_error: `[${ERROR_CODES.DEVICE_TEMPLATE_NOTE_INVALID}]${ERROR_MESSAGES[ERROR_CODES.DEVICE_TEMPLATE_NOTE_INVALID]}`
        }).optional(),
        status: z.string().optional()
    }).refine(
        (data) => {
            // Kiểm tra nếu có ít nhất một trường được cập nhật
            return Object.keys(data).length > 0;
        },
        {
            message: 'Phải cập nhật ít nhất một trường'
        }
    )
});

// Schema cho việc xóa device template
export const DeviceTemplateDeleteSchema = z.object({
    params: z.object({
        templateId: z.string({
            required_error: `[${ERROR_CODES.DEVICE_TEMPLATE_ID_REQUIRED}]${ERROR_MESSAGES[ERROR_CODES.DEVICE_TEMPLATE_ID_REQUIRED]}`
        })
        .transform((val) => parseInt(val))
        .refine((val) => val > 0, `[${ERROR_CODES.DEVICE_TEMPLATE_ID_INVALID}]${ERROR_MESSAGES[ERROR_CODES.DEVICE_TEMPLATE_ID_INVALID]}`)
    })
});

// Schema cho việc lấy device template theo ID
export const DeviceTemplateIdSchema = DeviceTemplateDeleteSchema;

// Schema cho việc lấy danh sách device template
export const DeviceTemplateListSchema = z.object({
    query: z.object({
        device_type_id: z.string()
            .transform((val) => parseInt(val))
            .refine((val) => val > 0, `[${ERROR_CODES.DEVICE_TEMPLATE_TYPE_ID_INVALID}]${ERROR_MESSAGES[ERROR_CODES.DEVICE_TEMPLATE_TYPE_ID_INVALID]}`)
            .optional(),
        search: z.string().optional(),
        page: z.string()
            .transform((val) => parseInt(val))
            .refine((val) => val > 0, 'Page number must be positive')
            .optional(),
        limit: z.string()
            .transform((val) => parseInt(val))
            .refine((val) => val > 0 && val <= 100, 'Limit must be between 1 and 100')
            .optional(),
        sort_by: z.enum(['name', 'device_type_id', 'production_cost', 'created_at', 'updated_at']).optional(),
        sort_order: z.enum(['asc', 'desc']).optional()
    })
});

<<<<<<< HEAD
// Types từ schema
export type DeviceTemplateCreateInput = z.infer<typeof DeviceTemplateCreateSchema>['body'];
export type DeviceTemplateUpdateInput = z.infer<typeof DeviceTemplateUpdateSchema>['body'];
export type DeviceTemplateIdParam = z.infer<typeof DeviceTemplateIdSchema>['params'];
export type DeviceTemplateListQuery = z.infer<typeof DeviceTemplateListSchema>['query'];
export type ComponentInput = z.infer<typeof ComponentSchema>;
=======
export const approveDeviceTemplateSchema = z.object({
    params: z.object({
        templateId: z.string(),
        status: z.string().optional(),
    }),
});

export type DeviceTemplateInput = z.infer<typeof deviceTemplateSchema>['body'];
export type DeviceTemplateIdInput = z.infer<typeof deviceTemplateIdSchema>['params'];
export type ApproveDeviceTemplateInput = z.infer<typeof approveDeviceTemplateSchema>['params'];
>>>>>>> 3690f6bb
<|MERGE_RESOLUTION|>--- conflicted
+++ resolved
@@ -1,7 +1,6 @@
 import { z } from 'zod';
 import { ERROR_CODES, ERROR_MESSAGES } from '../../contants/error';
 
-<<<<<<< HEAD
 // Schema cơ bản cho tên template
 const TemplateNameSchema = z.string({
     required_error: `[${ERROR_CODES.DEVICE_TEMPLATE_NAME_REQUIRED}]${ERROR_MESSAGES[ERROR_CODES.DEVICE_TEMPLATE_NAME_REQUIRED]}`,
@@ -10,21 +9,14 @@
 
 // Schema cơ bản cho component
 const ComponentSchema = z.object({
-    component_id: z.number({
+    component_id: z.string({
         required_error: `[${ERROR_CODES.DEVICE_TEMPLATE_COMPONENT_REQUIRED}]${ERROR_MESSAGES[ERROR_CODES.DEVICE_TEMPLATE_COMPONENT_REQUIRED]}`,
         invalid_type_error: `[${ERROR_CODES.DEVICE_TEMPLATE_COMPONENT_INVALID}]${ERROR_MESSAGES[ERROR_CODES.DEVICE_TEMPLATE_COMPONENT_INVALID]}`
-    }).positive(`[${ERROR_CODES.DEVICE_TEMPLATE_COMPONENT_INVALID}]${ERROR_MESSAGES[ERROR_CODES.DEVICE_TEMPLATE_COMPONENT_INVALID]}`),
+    }),
     quantity_required: z.number({
         invalid_type_error: `[${ERROR_CODES.DEVICE_TEMPLATE_COMPONENT_QUANTITY_INVALID}]${ERROR_MESSAGES[ERROR_CODES.DEVICE_TEMPLATE_COMPONENT_QUANTITY_INVALID]}`
     })
-    .positive(`[${ERROR_CODES.DEVICE_TEMPLATE_COMPONENT_QUANTITY_INVALID}]${ERROR_MESSAGES[ERROR_CODES.DEVICE_TEMPLATE_COMPONENT_QUANTITY_INVALID]}`)
     .default(1)
-=======
-// Định nghĩa schema cho từng component trong mảng
-const componentSchema = z.object({
-    component_id: z.string() ,// ID của linh kiện, có thể là chuỗi
-    quantity_required: z.number().positive('Quantity required must be a positive number').optional().default(1), // Mặc định là 1 nếu không được cung cấp
->>>>>>> 3690f6bb
 });
 
 // Schema cho việc tạo mới device template
@@ -44,8 +36,6 @@
         templateId: z.string({
             required_error: `[${ERROR_CODES.DEVICE_TEMPLATE_ID_REQUIRED}]${ERROR_MESSAGES[ERROR_CODES.DEVICE_TEMPLATE_ID_REQUIRED]}`
         })
-        .transform((val) => parseInt(val))
-        .refine((val) => val > 0, `[${ERROR_CODES.DEVICE_TEMPLATE_ID_INVALID}]${ERROR_MESSAGES[ERROR_CODES.DEVICE_TEMPLATE_ID_INVALID]}`)
     }),
     body: z.object({
         device_type_id: z.number({
@@ -106,14 +96,6 @@
     })
 });
 
-<<<<<<< HEAD
-// Types từ schema
-export type DeviceTemplateCreateInput = z.infer<typeof DeviceTemplateCreateSchema>['body'];
-export type DeviceTemplateUpdateInput = z.infer<typeof DeviceTemplateUpdateSchema>['body'];
-export type DeviceTemplateIdParam = z.infer<typeof DeviceTemplateIdSchema>['params'];
-export type DeviceTemplateListQuery = z.infer<typeof DeviceTemplateListSchema>['query'];
-export type ComponentInput = z.infer<typeof ComponentSchema>;
-=======
 export const approveDeviceTemplateSchema = z.object({
     params: z.object({
         templateId: z.string(),
@@ -121,7 +103,9 @@
     }),
 });
 
-export type DeviceTemplateInput = z.infer<typeof deviceTemplateSchema>['body'];
-export type DeviceTemplateIdInput = z.infer<typeof deviceTemplateIdSchema>['params'];
-export type ApproveDeviceTemplateInput = z.infer<typeof approveDeviceTemplateSchema>['params'];
->>>>>>> 3690f6bb
+// Types từ schema
+export type DeviceTemplateCreateInput = z.infer<typeof DeviceTemplateCreateSchema>['body'];
+export type DeviceTemplateUpdateInput = z.infer<typeof DeviceTemplateUpdateSchema>['body'];
+export type DeviceTemplateIdParam = z.infer<typeof DeviceTemplateIdSchema>['params'];
+export type DeviceTemplateListQuery = z.infer<typeof DeviceTemplateListSchema>['query'];
+export type ComponentInput = z.infer<typeof ComponentSchema>;