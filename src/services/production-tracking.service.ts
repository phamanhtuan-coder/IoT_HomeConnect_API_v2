--- conflicted
+++ resolved
@@ -679,11 +679,7 @@
                     `;
             } else if (type === 'tracking' && batch_id) {
                     query = Prisma.sql`
-<<<<<<< HEAD
-                    SELECT need_firmware.device_serial, pb.production_batch_id, pt.status
-=======
                     SELECT need_firmware.device_serial, pb.production_batch_id,need_firmware.status
->>>>>>> fad98b31
                     FROM production_batches pb
                         LEFT JOIN production_tracking pt ON pt.production_batch_id = pb.production_batch_id
                         LEFT JOIN serial_need_install_firmware need_firmware ON need_firmware.production_batch_id = pb.production_batch_id
