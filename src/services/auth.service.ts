import { PrismaClient } from '@prisma/client';
import * as jwt from 'jsonwebtoken';
import * as bcrypt from 'bcrypt';
import { appConfig } from '../config/app';
import { ErrorCodes, throwError } from '../utils/errors'
import {generateAccountId, generateCustomerId, generateEmployeeId} from '../utils/helpers'
import type {
    EmployeeJwtPayload,
    EmployeeRegisterRequestBody,
    LoginRequestBody,
    RefreshTokenPayload,
    TokenResponse,
    UserJwtPayload,
    UserRegisterRequestBody,
} from '../types/auth';
import { UserDeviceService } from './user-device.service';
import { SyncTrackingService } from './sync-tracking.service';
import redisClient, { blacklistToken, isTokenBlacklisted } from '../utils/redis';

class AuthService {
    private prisma: PrismaClient;

    constructor() {
        this.prisma = new PrismaClient();
    }

    async loginUser({
                        username,
                        password,
                        rememberMe = false,
                        deviceName,
                        deviceId,
                        deviceUuid,
                        ipAddress,
                    }: LoginRequestBody & { deviceName: string; deviceId: string; deviceUuid?: string; ipAddress?: string }): Promise<TokenResponse> {
        const account = await this.prisma.account.findFirst({ where: { username } });
        if (!account) throwError(ErrorCodes.INVALID_CREDENTIALS, 'Account not found');

        if (!account!.password) {
            throwError(ErrorCodes.INVALID_CREDENTIALS, 'Account password not set');
        } else {
            const isPasswordValid = await bcrypt.compare(password, account!.password);
            if (!isPasswordValid) throwError(ErrorCodes.INVALID_CREDENTIALS, 'Invalid password');
        }

        if (!deviceId || !deviceName) {
            throwError(ErrorCodes.BAD_REQUEST, 'Device ID and Name are required');
        }

        const userDeviceService = new UserDeviceService();
        const syncTrackingService = new SyncTrackingService();
        const device = await userDeviceService.upsertDevice(account!.account_id, deviceName, deviceId, deviceUuid || null);
        if (ipAddress) {
            await syncTrackingService.recordLogin(account!.account_id, device.user_device_id, ipAddress);
        }

        const accessToken = jwt.sign(
            { userId: account!.account_id, username: account!.username, role: account!.role_id || 'user' } as UserJwtPayload,
            appConfig.jwtSecret,
            { expiresIn: '1h' }
        );

        const response: TokenResponse = {
            accessToken,
            userId: account!.account_id

        };

        if (rememberMe) {
            const refreshToken = jwt.sign(
                { userId: account!.account_id, type: 'refresh' } as RefreshTokenPayload,
                appConfig.jwtSecret,
                { expiresIn: '30d' }
            );
            const isBlacklisted = await isTokenBlacklisted(refreshToken);
            if (isBlacklisted) {
                throwError(ErrorCodes.FORBIDDEN, 'Refresh token is blacklisted');
            } else {
                response.refreshToken = refreshToken;
            }
        }

        if (device.device_uuid) {
            response.deviceUuid = device.device_uuid;
        }

        console.log("res", response)

        return response;
    }

    async loginEmployee({ username, password }: LoginRequestBody): Promise<TokenResponse> {
        const account = await this.prisma.account!.findFirst({ where: { username: username } });
        if (!account!) throwError(ErrorCodes.INVALID_CREDENTIALS, 'Account not found');

        if (!account!.password) {
            throwError(ErrorCodes.INVALID_CREDENTIALS, 'Account password not set');
        } else {
            const isPasswordValid = await bcrypt.compare(password, account!.password);
            if (!isPasswordValid) throwError(ErrorCodes.INVALID_CREDENTIALS, 'Invalid password');
        }

        const accessToken = jwt.sign(
            { employeeId: account!.account_id, username: account!.username, role: account!.role_id || 'employee' } as EmployeeJwtPayload,
            appConfig.jwtSecret,
            { expiresIn: '8h' }
        );

        const refreshToken = jwt.sign(
            { employeeId: account!.account_id, type: 'refresh' } as RefreshTokenPayload,
            appConfig.jwtSecret,
            { expiresIn: '8h' }
        );

        // Redis logic - có thể comment để disable
        const previousAccessToken = await redisClient.get(`employee:token:${account!.account_id}`);
        const previousRefreshToken = await redisClient.get(`employee:refresh:${account!.account_id}`);
        if (previousAccessToken) {
            await blacklistToken(previousAccessToken, 8 * 60 * 60);
        }
        if (previousRefreshToken) {
            await blacklistToken(previousRefreshToken, 8 * 60 * 60);
        }
        await redisClient.setex(`employee:token:${account!.account_id}`, 8 * 60 * 60, accessToken);
        await redisClient.setex(`employee:refresh:${account!.account_id}`, 8 * 60 * 60, refreshToken);

        return {
            accessToken,
            refreshToken,
            employeeId: account!.account_id
        };
    }

    async refreshEmployeeToken(refreshToken: string): Promise<string> {
        const decoded = jwt.verify(refreshToken, appConfig.jwtSecret) as RefreshTokenPayload;
        if (decoded.type !== 'refresh' || !decoded.employeeId) {
            throwError(ErrorCodes.UNAUTHORIZED, 'Invalid refresh token');
        }

        // Redis logic - có thể comment để disable
        const storedRefreshToken = await redisClient.get(`employee:refresh:${decoded.employeeId}`);
        if (!storedRefreshToken || storedRefreshToken !== refreshToken) {
            throwError(ErrorCodes.UNAUTHORIZED, 'Refresh token is invalid or expired');
        } else {
            const isBlacklisted = await isTokenBlacklisted(refreshToken);
            if (isBlacklisted) {
                throwError(ErrorCodes.UNAUTHORIZED, 'Refresh token is blacklisted');
            }
        }

        const account = await this.prisma.account!.findUnique({ where: { account_id: decoded.employeeId } });
        if (!account!) throwError(ErrorCodes.UNAUTHORIZED, 'Account not found');

        const newAccessToken = jwt.sign(
            { employeeId: account!.account_id,username: account!.username, role: account!.role_id || 'employee' } as EmployeeJwtPayload,
            appConfig.jwtSecret,
            { expiresIn: '8h' }
        );

        // Redis logic - có thể comment để disable
        await redisClient.setex(`employee:token:${account!.account_id}`, 8 * 60 * 60, newAccessToken);
        return newAccessToken;
    }

    async refreshToken(refreshToken: string): Promise<string> {
        const decoded = jwt.verify(refreshToken, appConfig.jwtSecret) as RefreshTokenPayload;
        if (decoded.type !== 'refresh') throwError(ErrorCodes.UNAUTHORIZED, 'Invalid refresh token');

        const accountId = decoded.userId || decoded.employeeId;
        if (!accountId) throwError(ErrorCodes.UNAUTHORIZED, 'Invalid refresh token payload');

        const account = await this.prisma.account!.findUnique({ where: { account_id: accountId } });
        if (!account!) throwError(ErrorCodes.UNAUTHORIZED, 'Account not found');

        // Redis logic - có thể comment để disable
        const isBlacklisted = await isTokenBlacklisted(refreshToken);
        if (isBlacklisted) {
            throwError(ErrorCodes.UNAUTHORIZED, 'Refresh token is blacklisted');
        }

        const role = account!.role_id || (decoded.userId ? 'user' : 'employee');
        const payload = decoded.userId
            ? { userId: account!.account_id, username: account!.username, role } as UserJwtPayload
            : { employeeId: account!.account_id, username: account!.username, role } as EmployeeJwtPayload;

        return jwt.sign(payload, appConfig.jwtSecret, { expiresIn: decoded.userId ? '1h' : '8h' });
    }

    async registerUser(data: UserRegisterRequestBody): Promise<any> {
        const { surname, lastname, image, phone, email, birthdate, gender, password, username } = data;

        // Check for existing username
        const existingUsername = await this.prisma.account.findFirst({ where: { username } });
        if (existingUsername) throwError(ErrorCodes.CONFLICT, 'Username already exists');

        let accountId: string='';
        let customerId: string='';
        let attempts = 0;
        const maxAttempts = 5;
        // Check for existing email if provided
        if (email) {
            do {
                accountId = generateAccountId();
                customerId = generateCustomerId();
                const idExists = await this.prisma.account.findFirst({ where: { account_id: accountId } });
                const customerExists = await this.prisma.customer.findFirst({ where: { customer_id: customerId } });
                if (!idExists && !customerExists) break;
                attempts++;
                if (attempts >= maxAttempts) throwError(ErrorCodes.INTERNAL_SERVER_ERROR, 'Unable to generate unique ID');
            } while (true);
            const existingEmail = await this.prisma.customer.findFirst({ where: { email } });
            if (existingEmail) throwError(ErrorCodes.CONFLICT, 'Email already exists');
        }



        const passwordHash = await bcrypt.hash(password, 12);
        const account = await this.prisma.account.create({
            data: {
                account_id: accountId,
                username,
                password: passwordHash,
                customer: {
                    create: {   
                        customer_id: customerId,
                        surname,
                        lastname: lastname || null,
                        image: image || null,
                        phone: phone || null,
                        email: email || null,
                        birthdate: birthdate ? new Date(birthdate) : null,
                        gender: gender !== undefined ? gender : null,
                    },
                },
            },
        });

        const accessToken = jwt.sign(
            { userId: account.account_id, username: account.username, role: 'user' } as UserJwtPayload,
            appConfig.jwtSecret,
            { expiresIn: '1h' }
        );

        return {
            success: true,
            accessToken: accessToken,
        }
    }
    async registerEmployee(data: EmployeeRegisterRequestBody, adminId: string): Promise<any> {
        const { surname, lastname, image, email, password, birthdate, gender, phone, status, role, username } = data; // Thêm username

        const admin = await this.prisma.account.findFirst({ where: { account_id: adminId } });
        if (!admin) throwError(ErrorCodes.FORBIDDEN, 'Admin account not found');
        if (admin!.role_id !== 1) throwError(ErrorCodes.FORBIDDEN, 'Only admins can create employees');

        const existingAccount = await this.prisma.account.findFirst({ where: { username } }); // Kiểm tra username
        if (existingAccount) throwError(ErrorCodes.CONFLICT, 'Username already exists');

        const roleRecord = await this.prisma.role.findFirst({ where: { name: role } });
        if (!roleRecord) throwError(ErrorCodes.NOT_FOUND, `Role '${role}' not found`);

        let accountId: string='';
        let employeeId: string='';
        let attempts = 0;
        const maxAttempts = 5;
        do {
            accountId = generateAccountId();
            employeeId = generateEmployeeId();
            const idExists = await this.prisma.account.findFirst({ where: { account_id: accountId } });
            const employeeExists = await this.prisma.employee.findFirst({ where: { employee_id: employeeId } });
            if (!idExists && !employeeExists) break;
            attempts++;
            if (attempts >= maxAttempts) throwError(ErrorCodes.INTERNAL_SERVER_ERROR, 'Unable to generate unique ID');
        } while (true);

        const passwordHash = await bcrypt.hash(password, 12);

        // Step 1: Create the account first
        const account = await this.prisma.account.create({
            data: {
                account_id: accountId,
                username,
                password: passwordHash,
                role_id: roleRecord!.id,
                // employee_id will be set after employee is created
            },
        });

        // Step 2: Create the employee and link to account
        const employee = await this.prisma.employee.create({
            data: {
                employee_id: employeeId,
                surname,
                lastname: lastname || null,
                image: image || null,
                email: email || null, // email là tùy chọn
                birthdate: birthdate ? new Date(birthdate) : null,
                gender: gender !== undefined ? gender : null,
                phone: phone || null,
                status: status !== undefined ? status : null,
            },
        });

        // Optionally update account with employee_id if needed
        await this.prisma.account.update({
            where: { account_id: accountId },
            data: { employee_id: employeeId },
        });


        const accessToken = jwt.sign(
            { employeeId: account.account_id, username: account.username, role } as EmployeeJwtPayload,
            appConfig.jwtSecret,
            { expiresIn: '1h' }
        );

        return {
            success: true,
            accessToken: accessToken,
        }
    }

    async logoutEmployee(employeeId: string) {
        // Redis logic - có thể comment để disable
        const currentToken = await redisClient.get(`employee:token:${employeeId}`);
        const refreshToken = await redisClient.get(`employee:refresh:${employeeId}`);

        if (currentToken) {
            await blacklistToken(currentToken, 8 * 60 * 60);
            await redisClient.del(`employee:token:${employeeId}`);
        }
        if (refreshToken) {
            await blacklistToken(refreshToken, 8 * 60 * 60);
            await redisClient.del(`employee:refresh:${employeeId}`);
        }
    }

    async updateDeviceToken(accountId: string, deviceToken: string): Promise<{ success: boolean; message: string }> {
        const userDeviceService = new UserDeviceService();

        const account = await this.prisma.account.findFirst({ where: { account_id: accountId } });
        if (!account) {
            return { success: false, message: 'Account not found' };
        }

        // Tìm thiết bị gần đây nhất của account để cập nhật token
        const latestDevice = await userDeviceService.getUserDevices(accountId);
        if (!latestDevice || latestDevice.length === 0) {
            return { success: false, message: 'No active devices found for this account' };
        }

        // Cập nhật token cho thiết bị gần đây nhất
        await this.prisma.user_devices.update({
            where: { user_device_id: latestDevice[0].user_device_id },
            data: { device_token: deviceToken, updated_at: new Date() },
        });

        return { success: true, message: 'Device token updated successfully' };
    }

    async checkEmailVerification(email: string): Promise<{
        exists: boolean;
        isVerified: boolean;
        message: string;
    }> {
        const customer = await this.prisma.customer.findFirst({
            where: {
                email,
                deleted_at: null
            },
            include: {
                account: {
                    where: {
                        is_locked: false,
                        deleted_at: null
                    }
                }
            }
        });

        if (!customer) {
            return {
                exists: false,
                isVerified: false,
                message: 'Email not found'
            };
        }

        if (customer.account.length === 0) {
            return {
                exists: true,
                isVerified: false,
                message: 'Account is locked or deleted'
            };
        }

        return {
            exists: true,
            isVerified: customer.email_verified || false,
            message: customer.email_verified ? 'Email is verified' : 'Email is not verified'
        };
    }

    async verifyEmail(email: string): Promise<{ success: boolean; message: string }> {
        const customer = await this.prisma.customer.findFirst({
            where: {
                email,
                deleted_at: null
            }
        });

        if (!customer) {
            throwError(ErrorCodes.NOT_FOUND, 'Email not found');
        }

        await this.prisma.customer.update({
            where: { customer_id: customer!.customer_id },
            data: {
                email_verified: true,
                updated_at: new Date()
            }
        });

        return {
            success: true,
            message: 'Email verified successfully'
        };
    }

    async updateUser(userId: string, data: {
        surname?: string;
        lastname?: string;
        phone?: string;
        email?: string;
        birthdate?: string;
        gender?: boolean;
        image?: string;
    }): Promise<any> {
        const account = await this.prisma.account.findFirst({
            where: { account_id: userId },
            include: { customer: true }
        });

        if (!account || !account.customer) {
            throwError(ErrorCodes.NOT_FOUND, 'User not found');
        }

        const updateData: any = { ...data };

        // Nếu email thay đổi, cập nhật trạng thái verified
        if (data.email && data.email !== account!.customer!.email) {
            // Kiểm tra email mới có tồn tại chưa
            const existingEmail = await this.prisma.customer.findFirst({
                where: {
                    email: data.email,
                    customer_id: { not: account!.customer!.customer_id }
                }
            });

            if (existingEmail) {
                throwError(ErrorCodes.CONFLICT, 'Email already exists');
            }

            updateData.email_verified = false;
        }

        if (data.birthdate) {
            updateData.birthdate = new Date(data.birthdate);
        }

        const customer = await this.prisma.customer.update({
            where: { customer_id: account!.customer!.customer_id },
            data: {
                ...updateData,
                updated_at: new Date()
            }
        });

        return {
            success: true,
            data: customer
        };
    }

    async recoveryPassword(email: string, newPassword: string): Promise<{ success: boolean; message: string }> {
        const customer = await this.prisma.customer.findFirst({
            where: {
                email,
                deleted_at: null
            },
            include: {
                account: {
                    where: {
                        deleted_at: null,
                        is_locked: false
                    }
                }
            }
        });

        if (!customer || customer.account.length === 0) {
            throwError(ErrorCodes.NOT_FOUND, 'Account not found or inactive');
        }

        if (!customer!.email_verified) {
            throwError(ErrorCodes.FORBIDDEN, 'Email not verified');
        }

        const passwordHash = await bcrypt.hash(newPassword, 12);
        await this.prisma.account.update({
            where: { account_id: customer!.account[0].account_id },
            data: {
                password: passwordHash,
                updated_at: new Date()
            }
        });

        return {
            success: true,
            message: 'Password updated successfully'
        };
    }

<<<<<<< HEAD
    async getMeEmployee(userId: string) {
        try {
            const user_employee = await this.prisma.account.findFirst({
=======
    async changePassword(userId: string, currentPassword: string, newPassword: string): Promise<{ success: boolean; message: string }> {

        const account = await this.prisma.account.findFirst({
            where: {
                account_id: userId,
            }
        })

        if (!account) {
            throwError(ErrorCodes.NOT_FOUND, 'Account not found');
        }

        const isMatch = await bcrypt.compare(currentPassword, account!.password!);

        if(!isMatch) {
            throwError(ErrorCodes.BAD_REQUEST, 'Incorrect password');
        }

        const passwordHash = await bcrypt.hash(newPassword, 12);
        await this.prisma.account.update({
            where: { account_id: userId },
            data: {
                password: passwordHash,
                updated_at: new Date()
            }
        });

        return {
            success: true,
            message: 'Password updated successfully'
        };
    }

    async getMe(userId: string) {

        try {
            const user = await this.prisma.account.findFirst({
>>>>>>> 249458c2
                where: {
                    account_id: userId,
                    deleted_at: null
                },
<<<<<<< HEAD
                select: {
                    account_id: true,
                    username: true,
                    employee: {
                        select: {
                            employee_id: true,
=======
                include: {
                    customer: {
                        select: {
                            customer_id: true,
>>>>>>> 249458c2
                            lastname: true,
                            surname: true,
                            phone: true,
                            email: true,
<<<<<<< HEAD
                            image: true,
                        }
                    },
                    role: {
                        select: {
                            id: true,
                            name: true
                        }
                    }
                }
            })
    
            if (!user_employee?.employee) {
                throwError(ErrorCodes.BAD_REQUEST, 'Account invalid');
=======
                            gender: true,
                            image: true,
                            birthdate: true,
                            email_verified: true,
                        }
                    }
                }
            })

            const formatUser = {
                account_id: user?.account_id,
                customer_id: user?.customer_id,
                username: user?.username,
                fullname: user?.customer?.surname + " " + user?.customer?.lastname,
                birthdate: user?.customer?.birthdate,
                phone: user?.customer?.phone,
                email: user?.customer?.email,
                gender: user?.customer?.gender,
                image: user?.customer?.image,
                email_verified: user?.customer?.email_verified,
>>>>>>> 249458c2
            }
    
            return {
                success: true,
<<<<<<< HEAD
                data: user_employee
            };
        } catch (error) {
            console.error(error);
            throwError(ErrorCodes.INTERNAL_SERVER_ERROR, 'Internal server error');
=======
                data: formatUser,
            }
        } catch (error) {
            console.error(error);
>>>>>>> 249458c2
        }
    }
}

export default AuthService;<|MERGE_RESOLUTION|>--- conflicted
+++ resolved
@@ -521,71 +521,23 @@
         };
     }
 
-<<<<<<< HEAD
     async getMeEmployee(userId: string) {
         try {
             const user_employee = await this.prisma.account.findFirst({
-=======
-    async changePassword(userId: string, currentPassword: string, newPassword: string): Promise<{ success: boolean; message: string }> {
-
-        const account = await this.prisma.account.findFirst({
-            where: {
-                account_id: userId,
-            }
-        })
-
-        if (!account) {
-            throwError(ErrorCodes.NOT_FOUND, 'Account not found');
-        }
-
-        const isMatch = await bcrypt.compare(currentPassword, account!.password!);
-
-        if(!isMatch) {
-            throwError(ErrorCodes.BAD_REQUEST, 'Incorrect password');
-        }
-
-        const passwordHash = await bcrypt.hash(newPassword, 12);
-        await this.prisma.account.update({
-            where: { account_id: userId },
-            data: {
-                password: passwordHash,
-                updated_at: new Date()
-            }
-        });
-
-        return {
-            success: true,
-            message: 'Password updated successfully'
-        };
-    }
-
-    async getMe(userId: string) {
-
-        try {
-            const user = await this.prisma.account.findFirst({
->>>>>>> 249458c2
                 where: {
                     account_id: userId,
                     deleted_at: null
                 },
-<<<<<<< HEAD
                 select: {
                     account_id: true,
                     username: true,
                     employee: {
                         select: {
                             employee_id: true,
-=======
-                include: {
-                    customer: {
-                        select: {
-                            customer_id: true,
->>>>>>> 249458c2
                             lastname: true,
                             surname: true,
                             phone: true,
                             email: true,
-<<<<<<< HEAD
                             image: true,
                         }
                     },
@@ -600,7 +552,67 @@
     
             if (!user_employee?.employee) {
                 throwError(ErrorCodes.BAD_REQUEST, 'Account invalid');
-=======
+            }
+    
+            return {
+                success: true,
+                data: user_employee
+            };
+        } catch (error) {
+            console.error(error);
+            throwError(ErrorCodes.INTERNAL_SERVER_ERROR, 'Internal server error');
+        }
+    }
+
+    async changePassword(userId: string, currentPassword: string, newPassword: string): Promise<{ success: boolean; message: string }> {
+
+        const account = await this.prisma.account.findFirst({
+            where: {
+                account_id: userId,
+            }
+        })
+
+        if (!account) {
+            throwError(ErrorCodes.NOT_FOUND, 'Account not found');
+        }
+
+        const isMatch = await bcrypt.compare(currentPassword, account!.password!);
+
+        if(!isMatch) {
+            throwError(ErrorCodes.BAD_REQUEST, 'Incorrect password');
+        }
+
+        const passwordHash = await bcrypt.hash(newPassword, 12);
+        await this.prisma.account.update({
+            where: { account_id: userId },
+            data: {
+                password: passwordHash,
+                updated_at: new Date()
+            }
+        });
+
+        return {
+            success: true,
+            message: 'Password updated successfully'
+        };
+    }
+
+    async getMe(userId: string) {
+
+        try {
+            const user = await this.prisma.account.findFirst({
+                where: {
+                    account_id: userId,
+                    deleted_at: null
+                },
+                include: {
+                    customer: {
+                        select: {
+                            customer_id: true,
+                            lastname: true,
+                            surname: true,
+                            phone: true,
+                            email: true,
                             gender: true,
                             image: true,
                             birthdate: true,
@@ -621,25 +633,18 @@
                 gender: user?.customer?.gender,
                 image: user?.customer?.image,
                 email_verified: user?.customer?.email_verified,
->>>>>>> 249458c2
             }
     
             return {
                 success: true,
-<<<<<<< HEAD
-                data: user_employee
-            };
+                data: formatUser,
+            }
         } catch (error) {
             console.error(error);
-            throwError(ErrorCodes.INTERNAL_SERVER_ERROR, 'Internal server error');
-=======
-                data: formatUser,
-            }
-        } catch (error) {
-            console.error(error);
->>>>>>> 249458c2
         }
     }
 }
 
+
+
 export default AuthService;