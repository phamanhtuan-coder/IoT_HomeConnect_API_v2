import { PrismaClient } from '@prisma/client';
import { ErrorCodes, throwError } from '../utils/errors';
import {House} from "../types/house";

class HouseService {
    private prisma: PrismaClient;

    constructor() {
        this.prisma = new PrismaClient();
    }

    async createHouse(input: {
        groupId: number;
        house_name: string;
        address?: string;
        icon_name?: string;
        icon_color?: string;
    }): Promise<House> {
        const { groupId, house_name, address, icon_name, icon_color } = input;

        const house = await this.prisma.houses.create({
            data: { 
                group_id: groupId,
                house_name,
                address,
                icon_name,
                icon_color
            },
        });

        // Create default space with some default values
        await this.prisma.spaces.create({
            data: {
<<<<<<< HEAD
                house_id: house.house_id,
                space_name: 'Phòng Mặc Định',
                created_at: new Date(),
                updated_at: new Date()
=======
                house_id: house!.house_id,
                space_name: 'Phòng Mặc Định',
                icon_name: 'home',
                icon_color: '#4A90E2',
                space_description: 'Không gian mặc định của ngôi nhà'
>>>>>>> 3690f6bb
            },
        });

        // Return only the fields defined in the House interface
        return {
<<<<<<< HEAD
            house_id: house.house_id,
            group_id: house.group_id || null,
            house_name: house.house_name,
            address: house.address || null,
            icon_name: house.icon_name || null,
            icon_color: house.icon_color || null,
            created_at: house.created_at || null,
            updated_at: house.updated_at || null,
            is_deleted: house.is_deleted || null,
=======
            house_id: house!.house_id,
            group_id: house!.group_id || null,
            house_name: house!.house_name,
            address: house!.address || null,
            icon_name: house!.icon_name || null,
            icon_color: house!.icon_color || null,
            created_at: house!.created_at || null,
            updated_at: house!.updated_at || null,
            is_deleted: house!.is_deleted || null,
>>>>>>> 3690f6bb
        };
    }

    async getHousesByGroup(groupId: number): Promise<House[]> {
        const houses = await this.prisma.houses.findMany({
            where: { group_id: groupId, is_deleted: false },
            include: { spaces: { where: { is_deleted: false }, select: { space_id: true, space_name: true } } },
        });

        return houses.map((house) => ({
            house_id: house!.house_id,
            group_id: house!.group_id || null,
            house_name: house!.house_name,
            address: house!.address || null,
            icon_name: house!.icon_name || null,
            icon_color: house!.icon_color || null,
            created_at: house!.created_at || null,
            updated_at: house!.updated_at || null,
            is_deleted: house!.is_deleted || null,
        }));
    }

    async getHouseById(houseId: number): Promise<House> {
        const house = await this.prisma.houses.findFirst({
            where: { house_id: houseId, is_deleted: false },
            include: { spaces: { where: { is_deleted: false }, select: { space_id: true, space_name: true } } },
        });
        if (!house) throwError(ErrorCodes.NOT_FOUND, 'House not found');

        return {
            house_id: house!.house_id,
            group_id: house!.group_id || null,
            house_name: house!.house_name,
            address: house!.address || null,
            icon_name: house!.icon_name || null,
            icon_color: house!.icon_color || null,
            created_at: house!.created_at || null,
            updated_at: house!.updated_at || null,
            is_deleted: house!.is_deleted || null,
        };
    }

    async updateHouse(houseId: number, input: {
        house_name?: string;
        address?: string;
        icon_name?: string;
        icon_color?: string;
    }): Promise<House> {
        const house = await this.prisma.houses.update({
            where: { house_id: houseId },
            data: { ...input, updated_at: new Date() },
        });

        return {
            house_id: house!.house_id,
            group_id: house!.group_id || null,
            house_name: house!.house_name,
            address: house!.address || null,
            icon_name: house!.icon_name || null,
            icon_color: house!.icon_color || null,
            created_at: house!.created_at || null,
            updated_at: house!.updated_at || null,
            is_deleted: house!.is_deleted || null,
        };
    }

    async deleteHouse(houseId: number): Promise<void> {
        // Check for existing spaces
        const spaceCount = await this.prisma.spaces.count({
            where: { house_id: houseId, is_deleted: false }
        });
        if (spaceCount > 0) throwError(ErrorCodes.BAD_REQUEST, 'Cannot delete house with existing spaces');

        await this.prisma.houses.update({
            where: { house_id: houseId },
            data: { is_deleted: true, updated_at: new Date() },
        });
    }
}

export default HouseService;<|MERGE_RESOLUTION|>--- conflicted
+++ resolved
@@ -31,34 +31,15 @@
         // Create default space with some default values
         await this.prisma.spaces.create({
             data: {
-<<<<<<< HEAD
-                house_id: house.house_id,
-                space_name: 'Phòng Mặc Định',
-                created_at: new Date(),
-                updated_at: new Date()
-=======
                 house_id: house!.house_id,
                 space_name: 'Phòng Mặc Định',
                 icon_name: 'home',
                 icon_color: '#4A90E2',
                 space_description: 'Không gian mặc định của ngôi nhà'
->>>>>>> 3690f6bb
             },
         });
 
-        // Return only the fields defined in the House interface
         return {
-<<<<<<< HEAD
-            house_id: house.house_id,
-            group_id: house.group_id || null,
-            house_name: house.house_name,
-            address: house.address || null,
-            icon_name: house.icon_name || null,
-            icon_color: house.icon_color || null,
-            created_at: house.created_at || null,
-            updated_at: house.updated_at || null,
-            is_deleted: house.is_deleted || null,
-=======
             house_id: house!.house_id,
             group_id: house!.group_id || null,
             house_name: house!.house_name,
@@ -68,7 +49,6 @@
             created_at: house!.created_at || null,
             updated_at: house!.updated_at || null,
             is_deleted: house!.is_deleted || null,
->>>>>>> 3690f6bb
         };
     }
 
