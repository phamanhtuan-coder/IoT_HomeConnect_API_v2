import { PrismaClient } from '@prisma/client';
import { ErrorCodes, throwError } from '../utils/errors';
import {DeviceTemplateCreateInput, DeviceTemplateUpdateInput} from "../utils/schemas/device-template.schema";
import {DeviceTemplate} from "../types/device-template";
import {generatePlanningId, generateTemplateId} from "../utils/helpers";

class DeviceTemplateService {
    private prisma: PrismaClient;

    constructor() {
        this.prisma = new PrismaClient();
    }

    async createDeviceTemplate(input: DeviceTemplateCreateInput, createdBy: string): Promise<DeviceTemplate> {
        const { device_type_id, name, production_cost, components } = input;

        // Kiểm tra loại thiết bị đã có chưa
        if (device_type_id) {
            const category = await this.prisma.categories.findFirst({
                where: { category_id: device_type_id},
            });
            if (!category) throwError(ErrorCodes.NOT_FOUND, 'Không tìm thấy thiết bị');
        }

        // Kiểm tra tên đã tồn tại chưa
        const existingTemplate = await this.prisma.device_templates.findFirst({
            where: { name, is_deleted: false },
        });
        if (existingTemplate) throwError(ErrorCodes.TEMPLATE_ALREADY_EXISTS, 'Tên thiết bị đã tồn tại');

        if (components.length > 0) {
            // Tạo danh sách component_id cần kiểm tra
            const componentIds = components.map(component => component.component_id);
    
            // Truy vấn bảng components để kiểm tra xem tất cả component_id có tồn tại không
            const existingComponents = await this.prisma.components.findMany({
                where: {
                    component_id: { in: componentIds },
                },
                select: { component_id: true },
            });
    
            // Kiểm tra xem số lượng component tìm thấy có khớp với số lượng component_id không
            const foundComponentIds = existingComponents.map(comp => comp.component_id);
            const missingComponents = componentIds.filter(id => !foundComponentIds.includes(id));
    
            if (missingComponents.length > 0) {
                throwError(ErrorCodes.NOT_FOUND, `Components with IDs ${missingComponents.join(', ')} not found`);
            }
        }else {
            throwError(ErrorCodes.BAD_REQUEST, 'Cần ít nhất 1 loại thiết bị khi thêm');
        }

        let template_id: string;
        let attempts = 0;
        const maxAttempts = 5;
        do {
            template_id = generateTemplateId();
            const idExists = await this.prisma.firmware.findFirst({ where: { template_id:template_id}});
            if (!idExists) break;
            attempts++;
            if (attempts >= maxAttempts) throwError(ErrorCodes.INTERNAL_SERVER_ERROR, 'Unable to generate unique ID');
        } while (true);


        const template = await this.prisma.device_templates.create({
            data: {
                template_id: template_id,
                device_type_id,
                name,
                production_cost: production_cost,
                created_by: createdBy,
                created_at: new Date(),
                updated_at: new Date(),
                is_deleted: false,
            },
        });

        // Thêm linh kiện vào bảng template_components
        if (components.length > 0) {
            const templateComponentData = components.map(component => ({
                template_id: template.template_id,
                component_id: component.component_id,
                quantity_required: component.quantity_required || 1,
                created_at: new Date(),
                updated_at: new Date(),
                is_deleted: false,
            }));

            await this.prisma.template_components.createMany({
                data: templateComponentData,
            });
        }

        const completeTemplate = await this.prisma.device_templates.findUnique({
            where: { template_id: template.template_id },
            include: {
                categories: { select: { name: true } },
                account: {
                    include: {
                        employee: { select: { surname: true, lastname: true } },
                    },
                },
                template_components: {
                    where: { is_deleted: false },
                    include: {
                        components: {
                            select: {
                                component_id: true,
                                name: true,
                                supplier: true,
                                unit_cost: true,
                                status: true,
                            },
                        },
                    },
                },
                firmware: { where: { is_deleted: false } },
            },
        });

        return this.mapPrismaDeviceTemplateToDeviceTemplate(completeTemplate);
    }

    async getDeviceTemplateById(templateId: string): Promise<DeviceTemplate> {
        const template = await this.prisma.device_templates.findUnique({
            where: { template_id: templateId, is_deleted: false },
            include: {
                categories: {
                    select: {
                        name: true,
                    },
                },
                account: {
                    include: {
                        employee: {
                            select: {
                                surname: true,
                                lastname: true,
                            }
                        }
                    }
                },
                template_components: {
                    where: {
                        is_deleted: false
                    },
                    include: {
                        components: {
                            select: {
                                component_id: true,
                                name: true,
                                supplier: true,
                                unit_cost: true,
                                status: true,
                            },
                        }
                    }
                },
                firmware: {
                    where: {
                        is_deleted: false
                    },
                },
            },
        });
        if (!template) throwError(ErrorCodes.TEMPLATE_NOT_FOUND, 'Device template not found');

        return this.mapPrismaDeviceTemplateToDeviceTemplate(template);
    }

    async getAllDeviceTemplates(): Promise<DeviceTemplate[]> {
        const templates = await this.prisma.device_templates.findMany({
            where: { is_deleted: false },
            include: {
                categories: {
                    select: {
                        name: true,
                    },
                },
                account: {
                    include: {
                        employee: {
                            select: {
                                surname: true,
                                lastname: true,
                            }
                        }
                    }
                },
                template_components: {
                    where: {
                        is_deleted: false
                    },
                    include: {
                        components: {
                            select: {
                                component_id: true,
                                name: true,
                                supplier: true,
                                unit_cost: true,
                                status: true,
                            },
                        }
                    }
                },
                firmware: {
                    where: {
                        is_deleted: false
                    },
                },
            },
        });
        console.log(templates)
        
        return templates.map((template: any) => this.mapPrismaDeviceTemplateToDeviceTemplate(template));
    }

<<<<<<< HEAD
    async updateDeviceTemplate(templateId: number, input: DeviceTemplateUpdateInput): Promise<DeviceTemplate> {
=======
    async updateDeviceTemplate(templateId: string, input: DeviceTemplateInput): Promise<DeviceTemplate> {
        console.log("data cập nhật template", input);
>>>>>>> 3690f6bb
        const template = await this.prisma.device_templates.findUnique({
            where: { template_id: templateId, is_deleted: false },
        });
        if (!template) throwError(ErrorCodes.TEMPLATE_NOT_FOUND, 'Không tìm thấy thiết bị');
    
        const { device_type_id, name, production_cost, status, components = [] } = input;
    
        // Validate device_type_id if provided
        if (device_type_id) {
            const category = await this.prisma.categories.findUnique({
                where: { category_id: device_type_id },
            });
            if (!category) throwError(ErrorCodes.NOT_FOUND, 'Không tìm thấy loại thiết bị');
        }
    
        // Check for duplicate name, excluding the current template
        if (name && name !== template?.name) {
            const existingTemplate = await this.prisma.device_templates.findFirst({
                where: {
                    name,
                    is_deleted: false,
                    template_id: { not: templateId },
                },
            });
            if (existingTemplate) throwError(ErrorCodes.TEMPLATE_ALREADY_EXISTS, 'Tên thiết bị đã tồn tại');
        }
    
        // Validate component IDs
        if (components.length > 0) {
            const componentIds = components
                .map(component => component.component_id)
                .filter((id): id is string => id !== null && id !== undefined);
    
            if (componentIds.length !== components.length) {
                throwError(ErrorCodes.NOT_FOUND, 'Có ID linh kiện không hợp lệ');
            }
    
            const existingComponents = await this.prisma.components.findMany({
                where: {
                    component_id: { in: componentIds },
                },
                select: { component_id: true },
            });
    
            const foundComponentIds = existingComponents
                .map(comp => comp.component_id)
                .filter((id): id is string => id !== null);
    
            const missingComponents = componentIds.filter(id => !foundComponentIds.includes(id));
    
            if (missingComponents.length > 0) {
                throwError(ErrorCodes.NOT_FOUND, `Components with IDs ${missingComponents.join(', ')} not found`);
            }
        } else {
            throwError(ErrorCodes.BAD_REQUEST, 'Cần ít nhất 1 loại thiết bị');
        }
    
        // Update device template
        await this.prisma.device_templates.update({
            where: { template_id: templateId },
            data: {
                device_type_id: device_type_id ?? template?.device_type_id,
                name: name ?? template?.name,
                production_cost: production_cost ?? template?.production_cost,
                updated_at: new Date(),
                status: status ?? template?.status,
            },
        });
    
        // Handle component updates
        if (components.length > 0) {
            // Fetch all existing template_components (including soft-deleted ones)
            const allTemplateComponents = await this.prisma.template_components.findMany({
                where: { template_id: templateId },
                select: {
                    component_id: true,
                    quantity_required: true,
                    is_deleted: true,
                },
            });
    
            const existingComponentIds = allTemplateComponents
                .map(tc => tc.component_id)
                .filter((id): id is string => id !== null);
            const newComponentIds = components
                .map(component => component.component_id)
                .filter((id): id is string => id !== null);
    
            // Identify components to delete (exist in old list but not in new list)
            const componentsToDelete = existingComponentIds.filter(id => !newComponentIds.includes(id));
    
            // Soft delete components no longer in the list
            if (componentsToDelete.length > 0) {
                await this.prisma.template_components.updateMany({
                    where: {
                        template_id: templateId,
                        component_id: { in: componentsToDelete },
                        is_deleted: false,
                    },
                    data: {
                        is_deleted: true,
                        updated_at: new Date(),
                    },
                });
            }
    
            // Process components: update existing ones and create new ones
            const componentsToCreate: { template_id: string; component_id: string; quantity_required: number; created_at: Date; updated_at: Date; is_deleted: boolean }[] = [];
            
            await Promise.all(
                components.map(async (component) => {
                    if (component.component_id === null || component.component_id === undefined) {
                        throwError(ErrorCodes.NOT_FOUND, 'Component ID cannot be null or undefined');
                    }
    
                    const existingComponent = allTemplateComponents.find(
                        tc => tc.component_id === component.component_id
                    );
    
                    if (existingComponent) {
                        // Update or restore existing component
                        await this.prisma.template_components.updateMany({
                            where: {
                                template_id: templateId,
                                component_id: component.component_id,
                            },
                            data: {
                                is_deleted: false,
                                quantity_required: component.quantity_required || 1,
                                updated_at: new Date(),
                            },
                        });
                    } else {
                        // Collect new components to create
                        componentsToCreate.push({
                            template_id: templateId,
                            component_id: component.component_id,
                            quantity_required: component.quantity_required || 1,
                            created_at: new Date(),
                            updated_at: new Date(),
                            is_deleted: false,
                        });
                    }
                })
            );
    
            // Create new components if any
            if (componentsToCreate.length > 0) {
                await this.prisma.template_components.createMany({
                    data: componentsToCreate,
                });
            }
        }
    
        // Fetch the complete updated template with related data
        const completeUpdatedTemplate = await this.prisma.device_templates.findUnique({
            where: { template_id: templateId },
            include: {
                categories: { select: { name: true } },
                account: {
                    include: {
                        employee: { select: { surname: true, lastname: true } },
                    },
                },
                template_components: {
                    where: { is_deleted: false },
                    include: {
                        components: {
                            select: {
                                component_id: true,
                                name: true,
                                supplier: true,
                                unit_cost: true,
                                status: true,
                            },
                        },
                    },
                },
                firmware: { where: { is_deleted: false } },
            },
        });
    
        return this.mapPrismaDeviceTemplateToDeviceTemplate(completeUpdatedTemplate);
    }

    async approveDeviceTemplate(templateId: string, input: DeviceTemplateInput): Promise<DeviceTemplate> {
        const template = await this.prisma.device_templates.findUnique({
            where: { template_id: templateId, is_deleted: false },
        });
        if (!template) throwError(ErrorCodes.TEMPLATE_NOT_FOUND, 'Không tìm thấy thiết bị');
    
        const { status } = input;
        console.log("data", templateId + " " + status)
    
        // Update the device template
        await this.prisma.device_templates.update({
            where: { template_id: templateId },
            data: {
                updated_at: new Date(),
                status: status ?? template!.status,
            },
        });
    
        // Fetch the complete updated template with related data
        const completeUpdatedTemplate = await this.prisma.device_templates.findUnique({
            where: { template_id: templateId },
            include: {
                categories: { select: { name: true } },
                account: {
                    include: {
                        employee: { select: { surname: true, lastname: true } },
                    },
                },
                template_components: {
                    where: { is_deleted: false },
                    include: {
                        components: {
                            select: {
                                component_id: true,
                                name: true,
                                supplier: true,
                                unit_cost: true,
                                status: true,
                            },
                        },
                    },
                },
                firmware: { where: { is_deleted: false } },
            },
        });
    
        return this.mapPrismaDeviceTemplateToDeviceTemplate(completeUpdatedTemplate);
    }

    async deleteDeviceTemplate(templateId: string): Promise<void> {
        const template = await this.prisma.device_templates.findUnique({
            where: { template_id: templateId, is_deleted: false },
        });
        if (!template) throwError(ErrorCodes.TEMPLATE_NOT_FOUND, 'Device template not found');

        await this.prisma.device_templates.update({
            where: { template_id: templateId },
            data: { is_deleted: true, updated_at: new Date() },
        });
    }

    private mapPrismaDeviceTemplateToDeviceTemplate(template: any): DeviceTemplate {
        return {
            template_id: template.template_id,
            device_type_id: template.device_type_id ?? null,
            category_name: template.categories.name,
            name: template.name,
            created_by: template.created_by ?? null,
            created_name: template.account?.employee
                ? `${template.account.employee.surname} ${template.account.employee.lastname}`
                : null,
            created_at: template.created_at ?? null,
            updated_at: template.updated_at ?? null,
            is_deleted: template.is_deleted ?? null,
            status: template.status ?? null,
            production_cost: template.production_cost ?? null,
            device_template_note: template.device_template_note ?? null,
            components: template.template_components?.map((tc: any) => ({
                component_id: tc.components.component_id ?? null,
                name: tc.components.name ?? null,
                supplier: tc.components.supplier ?? null,
                unit_cost: tc.components.unit_cost ?? null,
                quantity_required: tc.quantity_required ?? 1,
                status: tc.components.status,
            })) ?? [],
            firmware: template.firmware ?? [],
        };
    }
}

export default DeviceTemplateService;<|MERGE_RESOLUTION|>--- conflicted
+++ resolved
@@ -1,6 +1,6 @@
 import { PrismaClient } from '@prisma/client';
 import { ErrorCodes, throwError } from '../utils/errors';
-import {DeviceTemplateCreateInput, DeviceTemplateUpdateInput} from "../utils/schemas/device-template.schema";
+import {DeviceTemplateCreateInput, DeviceTemplateUpdateInput, ApproveDeviceTemplateInput } from "../utils/schemas/device-template.schema";
 import {DeviceTemplate} from "../types/device-template";
 import {generatePlanningId, generateTemplateId} from "../utils/helpers";
 
@@ -216,12 +216,8 @@
         return templates.map((template: any) => this.mapPrismaDeviceTemplateToDeviceTemplate(template));
     }
 
-<<<<<<< HEAD
-    async updateDeviceTemplate(templateId: number, input: DeviceTemplateUpdateInput): Promise<DeviceTemplate> {
-=======
-    async updateDeviceTemplate(templateId: string, input: DeviceTemplateInput): Promise<DeviceTemplate> {
+    async updateDeviceTemplate(templateId: string, input: DeviceTemplateUpdateInput): Promise<DeviceTemplate> {
         console.log("data cập nhật template", input);
->>>>>>> 3690f6bb
         const template = await this.prisma.device_templates.findUnique({
             where: { template_id: templateId, is_deleted: false },
         });
@@ -407,7 +403,7 @@
         return this.mapPrismaDeviceTemplateToDeviceTemplate(completeUpdatedTemplate);
     }
 
-    async approveDeviceTemplate(templateId: string, input: DeviceTemplateInput): Promise<DeviceTemplate> {
+    async approveDeviceTemplate(templateId: string, input: ApproveDeviceTemplateInput): Promise<DeviceTemplate> {
         const template = await this.prisma.device_templates.findUnique({
             where: { template_id: templateId, is_deleted: false },
         });
