--- conflicted
+++ resolved
@@ -305,14 +305,11 @@
                 logs: [...(firmware?.logs as any), newLog]
             },
         });
-<<<<<<< HEAD
 
         return {
             success: true,
             message: 'Firmware đã được xoá'
         }
-=======
->>>>>>> 3690f6bb
     }
 
     async getFirmwareById(firmwareId:string): Promise<any> {
@@ -418,22 +415,13 @@
         };
     }
 
-<<<<<<< HEAD
-    async confirmFirmwareByTester(firmwareId: number, employeeId: string, testResult: boolean): Promise<any> {
-=======
     async confirmFirmwareByTester(firmwareId: string, employeeId: string, testResult: boolean): Promise<any> {
->>>>>>> 3690f6bb
         console.log("Test")
         console.log(firmwareId)
         console.log(employeeId)
         console.log(testResult)
-<<<<<<< HEAD
-        const employee = await this.prisma.employee.findFirst({
-            where: { id: employeeId, deleted_at: null },
-=======
-        const employee = await this.prisma.employee.findUnique({
+        const employee = await this.prisma.account.findFirst({
             where: { employee_id: employeeId, deleted_at: null },
->>>>>>> 3690f6bb
         });
         if (!employee) throwError(ErrorCodes.NOT_FOUND, 'Nhân viên không tồn tại');
 
@@ -458,13 +446,9 @@
             where: { firmware_id: firmwareId },
             data: {
                 tested_at: testResult ? new Date() : null,
-<<<<<<< HEAD
                 logs: Array.isArray(firmware?.logs) 
                         ? [...firmware.logs, newLog]
                         : [newLog], // Nếu logs là null/undefined, tạo array mới với newLog
-=======
-                logs: [...(firmware?.logs as any), newLog],
->>>>>>> 3690f6bb
                 },
         });
 
@@ -514,7 +498,4 @@
 }
 
 export default FirmwareService;
-<<<<<<< HEAD
-=======
-
->>>>>>> 3690f6bb
+
