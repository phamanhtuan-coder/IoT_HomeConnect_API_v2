import { PrismaClient } from '@prisma/client';
import { ErrorCodes, throwError } from '../utils/errors';
import { Firmware } from "../types/firmware";
import { validateVersion } from '../utils/helpers';

enum LogType {
    CREATE = 'create',
    UPDATE = 'update',
    DELETE = 'delete',
    TESTER_CONFIRM = 'tester_confirm',
    TEST_FAILED = 'test_failed',
    RD_CONFIRM = 'rd_confirm',
    RD_FAILED = 'rd_failed',
}

class FirmwareService {
    private prisma: PrismaClient;

    constructor() {
        this.prisma = new PrismaClient();
    }

    private async validateUniqueName(name: string, template_id: number, firmware_id?: number): Promise<{ success: boolean; error?: string }> {
        let whereCondition = {
            name: name,
            template_id: template_id,
            is_deleted: false,
            firmware_id: firmware_id ? { not: firmware_id } : undefined
        }

        const existingFirmware = await this.prisma.firmware.findFirst({
            where: whereCondition
        });

        if (existingFirmware) {
            return {
                success: false,
                error: `Tên firmware "${name}" đã tồn tại trong template này`
            };
        }

        return { success: true };
    }

    private async validateVersionIsLatest(normalizedVersion: string, template_id: number): Promise<{ success: boolean; error?: string }> {
        // Tìm firmware mới nhất của template
        const latestFirmware = await this.prisma.firmware.findFirst({
            where: {
                template_id: template_id,
                is_deleted: false
            },
            orderBy: { version: 'desc' }
        });

        if (!latestFirmware) {
            return { success: true };
        }

        if (normalizedVersion > latestFirmware.version) {
            return { success: true };
        }

        return {
            success: false,
            error: `Version ${normalizedVersion} đã tồn tại hoặc không lớn hơn version hiện tại (${latestFirmware.version})`
        };
    }

    private async updateFirmwares(template_id: number, firmware_id: number, employee: any): Promise<void> {
        // Tạo log chung để push vào các bản ghi bị cập nhật
        const logForDemotedFirmware = {
            log_type: LogType.UPDATE,
            log_message: 'Firmware không còn là bắt buộc vì có bản mới được gán là bắt buộc',
            employee: employee?.surname + ' ' + employee?.lastname,
            created_at: new Date(),
        };

        // Lấy tất cả firmware cần cập nhật (trừ bản vừa tạo)
        const otherFirmwares = await this.prisma.firmware.findMany({
            where: {
                template_id: template_id,
                is_deleted: false,
                firmware_id: { not: firmware_id },
                is_mandatory: true
            },
        });

        for (const fw of otherFirmwares) {
            await this.prisma.firmware.update({
                where: { firmware_id: fw.firmware_id, is_deleted: false },
                data: {
                    is_mandatory: false,
                    updated_at: new Date(),
                    logs: [...(fw.logs as any), logForDemotedFirmware]
<<<<<<< HEAD
=======

>>>>>>> be6e95e3
                },
            });
        }
    }

    async createFirmware(input: {
        version: string;
        name: string;
        file_path: string;
        template_id: number;
        is_mandatory?: boolean;
        note?: string;
    }, employeeId: string): Promise<any> {
        console.log("Test")
        const { version, name, file_path, template_id, is_mandatory, note } = input;

        const employee = await this.prisma.employee.findUnique({
            where: { id: employeeId, deleted_at: null },
        });
        if (!employee) throwError(ErrorCodes.NOT_FOUND, 'Nhân viên không tồn tại');

        const template = await this.prisma.device_templates.findFirst({
            where: { template_id: template_id, is_deleted: false },
        });

        if (!template) throwError(ErrorCodes.NOT_FOUND, 'Không tìm thấy sản phẩm');

        // Kiểm tra định dạng version và chuẩn hoá lại version
        const normalizedVersion = validateVersion(version);
        if (!normalizedVersion.success) {
            throwError(ErrorCodes.BAD_REQUEST, normalizedVersion.error!);
        }

        const latestVersionValidation = await this.validateVersionIsLatest(normalizedVersion.normalizedVersion!, template_id);
        if (!latestVersionValidation.success) {
            throwError(ErrorCodes.BAD_REQUEST, latestVersionValidation.error!);
        }

        // Kiểm tra tên firmware
        const nameValidation = await this.validateUniqueName(name, template_id);
        if (!nameValidation.success) {
            throwError(ErrorCodes.BAD_REQUEST, nameValidation.error!);
        }

        const newLog = {
            log_type: LogType.CREATE,
            log_message: note || 'Firmware đã được tạo mới thành công',
            employee: employee?.surname + ' ' + employee?.lastname,
            created_at: new Date(),
        };

        const firmware = await this.prisma.firmware!.create({
            data: {
                version: normalizedVersion.normalizedVersion!,
                name: name,
                file_path: file_path,
                template_id: template_id,
                is_mandatory: is_mandatory,
                note: note || null,
                // logs: [newLog]
            },
        });

        if (is_mandatory) {
            await this.updateFirmwares(template_id, firmware.firmware_id, employee);
        }

        return {
            success: true,
            data: firmware
        };
    }

    async updateFirmware(firmwareId: number, input: {
        version: string;
        name: string;
        // file_path: string;
        template_id: number;
        is_mandatory: boolean;
        note?: string;
    }, employeeId: string): Promise<any> {
        const firmware = await this.prisma.firmware!.findFirst({
            where: { firmware_id: firmwareId, is_deleted: false },
        });
        if (!firmware) throwError(ErrorCodes.NOT_FOUND, 'Firmware not found');

        const employee = await this.prisma.employee.findFirst({
            where: { id: employeeId, deleted_at: null },
        });
        if (!employee) throwError(ErrorCodes.NOT_FOUND, 'Nhân viên không tồn tại');

        const template = await this.prisma.device_templates.findFirst({
            where: { template_id: input.template_id, is_deleted: false },
        });
        
        if (!template) throwError(ErrorCodes.NOT_FOUND, 'Device template not found');

        // Kiểm tra và chuẩn hoá version
        const normalizedVersion = validateVersion(input.version);
        if (!normalizedVersion.success) {
            throwError(ErrorCodes.BAD_REQUEST, normalizedVersion.error!);
        }

        // Kiểm tra version có lớn hơn version hiện tại không
        if (normalizedVersion.normalizedVersion! < firmware?.version!) {
            throwError(ErrorCodes.BAD_REQUEST, `Version ${normalizedVersion.normalizedVersion!} không lớn hơn version hiện tại (${firmware?.version!})`);
        }

        // và có được sử dụng trong device_templates nào không
        const productionBatches = await this.prisma.production_batches.findFirst({
            where: {
                template_id: input.template_id, is_deleted: false,
                // firmware_id: firmwareId
            },
        });

        if (productionBatches) throwError(ErrorCodes.NOT_FOUND, 'Có lô hàng đang sử dụng firmware này, không thể cập nhật');

        // Kiểm tra tên firmware
        const nameValidation = await this.validateUniqueName(input.name, input.template_id, firmwareId);
        if (!nameValidation.success) {
            throwError(ErrorCodes.BAD_REQUEST, nameValidation.error!);
        }

        const updatedFirmware = await this.prisma.firmware.update({
            where: { firmware_id: firmwareId },
            data: {
                version: normalizedVersion.normalizedVersion!,
                name: input.name || firmware!.name,
                // file_path: input.file_path || firmware!.file_path,
                template_id: input.template_id !== undefined ? input.template_id : firmware!.template_id,
                is_mandatory: Boolean(input.is_mandatory),
                note: input.note !== undefined ? input.note : firmware!.note,
                updated_at: new Date(),
                tested_at: null,
                is_approved: null,
            },
        });

        if (input.is_mandatory && input.is_mandatory !== firmware!.is_mandatory) {
            await this.updateFirmwares(input.template_id, firmwareId, employee);
        }

            return {
                success: true,
                data: updatedFirmware
            };
    }

    async deleteFirmware(firmwareId: number, employeeId: string): Promise<any> {
        const firmware = await this.prisma.firmware!.findFirst({
            where: { firmware_id: firmwareId, is_deleted: false },
        });
        if (!firmware) throwError(ErrorCodes.NOT_FOUND, 'Firmware not found');

        if (firmware?.is_mandatory) throwError(ErrorCodes.CONFLICT, 'Không thể xoá firmware bắt buộc');

        // Check if firmware is in use by devices
        const devices = await this.prisma.devices.findMany({
            where: { firmware_id: firmwareId, is_deleted: false },
        });
        if (devices.length > 0) throwError(ErrorCodes.CONFLICT, 'Không thể xoá firmware đang được sử dụng bởi các thiết bị');

        const productionBatches = await this.prisma.production_batches.findFirst({
            where: { firmware_id: firmwareId, is_deleted: false, status: 'completed' },
        });
        if (productionBatches) throwError(ErrorCodes.CONFLICT, 'Không thể xoá firmware đang được sử dụng bởi các lô sản phẩm');

        const employee = await this.prisma.employee.findFirst({
            where: { id: employeeId, deleted_at: null },
        });
        if (!employee) throwError(ErrorCodes.NOT_FOUND, 'Nhân viên không tồn tại');

        const newLog = {
            log_type: LogType.DELETE,
            log_message: 'Firmware đã được xoá',
            employee_id: employeeId,
            employee: employee?.surname + ' ' + employee?.lastname,
            created_at: new Date(),
        };
<<<<<<< HEAD
        
        await this.prisma.firmware!.update({
            where: { firmware_id: firmwareId },
            data: {
                is_deleted: true, updated_at: new Date(),
                logs: [...(firmware?.logs as any), newLog]
            },
=======


        await this.prisma.$transaction(async (tx) => {
            await tx.firmware!.update({
                where: { firmware_id: firmwareId },
                data: {
                    is_deleted: true, updated_at: new Date(),
                    logs: [...(firmware?.logs as any), newLog]
                },
            });
>>>>>>> be6e95e3
        });

        return {
            success: true,
            message: 'Firmware đã được xoá thành công'
        }
    }

    async getFirmwareById(firmwareId: number): Promise<any> {
        const firmwares = await this.prisma.$queryRaw<any[]>`
            SELECT 
                f.firmware_id, f.version, f.name, f.file_path, f.template_id, f.is_mandatory,
                f.created_at, f.updated_at, f.is_deleted, f.tested_at, f.is_approved, f.note, f.logs,
                CONCAT(
                    CAST(SUBSTRING_INDEX(SUBSTRING_INDEX(f.version, '.', 1), '.', -1) + 0 AS CHAR), '.',
                    CAST(SUBSTRING_INDEX(SUBSTRING_INDEX(f.version, '.', 2), '.', -1) + 0 AS CHAR), '.',
                    CAST(SUBSTRING_INDEX(SUBSTRING_INDEX(f.version, '.', 3), '.', -1) + 0 AS CHAR)
                ) AS version, 
                dt.template_id, dt.name AS template_name, dt.is_deleted AS template_is_deleted
            FROM firmware f
            JOIN device_templates dt ON f.template_id = dt.template_id
            WHERE f.is_deleted = false AND f.firmware_id = ${firmwareId}
        `;

        return {
            success: true,
            data: firmwares[0]
        }
    }

    async getLatestVersionFirmwaresByTemplate(): Promise<any> {
        const template = await this.prisma.$queryRaw<any[]>`
            SELECT 
                dt.template_id AS id,
                dt.name AS template_name,
                CONCAT(
                    CAST(SUBSTRING_INDEX(SUBSTRING_INDEX(fw.lastest_version, '.', 1), '.', -1) + 0 AS CHAR), '.',
                    CAST(SUBSTRING_INDEX(SUBSTRING_INDEX(fw.lastest_version, '.', 2), '.', -1) + 0 AS CHAR), '.',
                    CAST(SUBSTRING_INDEX(SUBSTRING_INDEX(fw.lastest_version, '.', 3), '.', -1) + 0 AS CHAR)
                ) AS lastest_version,
                pb.total_devices
            FROM device_templates dt
            LEFT JOIN (
                SELECT 
                    template_id, 
                    MAX(version) AS lastest_version
                FROM firmware
                WHERE is_deleted = FALSE
                GROUP BY template_id
            ) fw ON dt.template_id = fw.template_id
            LEFT JOIN ( 
                SELECT 
                    template_id,
                    SUM(quantity) AS total_devices
                FROM production_batches
                WHERE is_deleted = FALSE
                GROUP BY template_id
            ) pb ON pb.template_id = dt.template_id
        `;

        return {
            success: true,
            data: template
        }
    }

    async getFirmwares(): Promise<any> {
        const firmwares = await this.prisma.$queryRaw<any[]>`
            SELECT 
                f.firmware_id, f.version, f.name, f.file_path, f.template_id, f.is_mandatory,
                f.created_at, f.updated_at, f.is_deleted, f.tested_at, f.is_approved, f.note, f.logs,
                CONCAT(
                    CAST(SUBSTRING_INDEX(SUBSTRING_INDEX(f.version, '.', 1), '.', -1) + 0 AS CHAR), '.',
                    CAST(SUBSTRING_INDEX(SUBSTRING_INDEX(f.version, '.', 2), '.', -1) + 0 AS CHAR), '.',
                    CAST(SUBSTRING_INDEX(SUBSTRING_INDEX(f.version, '.', 3), '.', -1) + 0 AS CHAR)
                ) AS version, 
                dt.template_id, dt.name AS template_name, dt.is_deleted AS template_is_deleted
            FROM firmware f
            JOIN device_templates dt ON f.template_id = dt.template_id
            WHERE f.is_deleted = false
        `;

        return {
            success: true,
            data: firmwares
        }
    }

    async confirmFirmwareByTester(firmwareId: number, employeeId: string, testResult: boolean): Promise<any> {
        console.log("Test")
        console.log(firmwareId)
        console.log(employeeId)
        console.log(testResult)
        const employee = await this.prisma.employee.findUnique({
            where: { id: employeeId, deleted_at: null },
        });
        if (!employee) throwError(ErrorCodes.NOT_FOUND, 'Nhân viên không tồn tại');

        const firmware = await this.prisma.firmware.findUnique({
            where: { firmware_id: firmwareId, is_deleted: false },
        });
        if (!firmware) throwError(ErrorCodes.NOT_FOUND, 'Firmware not found');

        if (firmware?.tested_at) throwError(ErrorCodes.CONFLICT, 'Firmware đã được kiểm thử mã nguồn');

        if (firmware?.is_approved) throwError(ErrorCodes.CONFLICT, 'Firmware đã phê duyệt bởi R&D');

        const newLog = {
            log_type: testResult ? LogType.TESTER_CONFIRM : LogType.TEST_FAILED,
            log_message: 'Firmware đã được xác nhận bởi tester',
            employee_id: employeeId,
            employee: employee?.surname + ' ' + employee?.lastname,
            created_at: new Date(),
        };

        await this.prisma.firmware.update({
            where: { firmware_id: firmwareId },
            data: {
                tested_at: testResult ? new Date() : null,
                logs: [...(firmware?.logs as any), newLog],
<<<<<<< HEAD
                },
=======
            },
>>>>>>> be6e95e3
        });

        return {
            success: true,
            message: 'Firmware đã được xác nhận bởi tester'
        }
    }

    async confirmFirmwareByRD(firmwareId: number, employeeId: string, testResult: boolean): Promise<any> {
        const employee = await this.prisma.employee.findUnique({
            where: { id: employeeId, deleted_at: null },
        });
        if (!employee) throwError(ErrorCodes.NOT_FOUND, 'Nhân viên không tồn tại');

        const firmware = await this.prisma.firmware.findUnique({
            where: { firmware_id: firmwareId, is_deleted: false },
        });
        if (!firmware) throwError(ErrorCodes.NOT_FOUND, 'Không tìm thấy firmware');

        if (!firmware?.tested_at) throwError(ErrorCodes.CONFLICT, 'Firmware chưa được kiểm tra');

        if (firmware?.is_approved) throwError(ErrorCodes.CONFLICT, 'Firmware đã phê duyệt');

        const newLog = {
            log_type: testResult ? LogType.RD_CONFIRM : LogType.RD_FAILED,
            log_message: 'Firmware đã được xác nhận bởi RD',
            employee_id: employeeId,
            employee: employee?.surname + ' ' + employee?.lastname,
            created_at: new Date(),
        };

        await this.prisma.firmware.update({
            where: { firmware_id: firmwareId },
            data: {
                tested_at: testResult ? new Date() : null,
                is_approved: testResult ? true : false,
                logs: [...(firmware?.logs as any), newLog],
<<<<<<< HEAD
                },
=======
            },
>>>>>>> be6e95e3
        });

        return {
            success: true,
            message: 'Firmware đã được xác nhận bởi RD'
        }
    }
}

export default FirmwareService;<|MERGE_RESOLUTION|>--- conflicted
+++ resolved
@@ -91,11 +91,7 @@
                 data: {
                     is_mandatory: false,
                     updated_at: new Date(),
-                    logs: [...(fw.logs as any), logForDemotedFirmware]
-<<<<<<< HEAD
-=======
-
->>>>>>> be6e95e3
+                    logs: [...fw.logs, logForDemotedFirmware]
                 },
             });
         }
@@ -276,32 +272,14 @@
             employee: employee?.surname + ' ' + employee?.lastname,
             created_at: new Date(),
         };
-<<<<<<< HEAD
-        
+
         await this.prisma.firmware!.update({
             where: { firmware_id: firmwareId },
             data: {
                 is_deleted: true, updated_at: new Date(),
-                logs: [...(firmware?.logs as any), newLog]
-            },
-=======
-
-
-        await this.prisma.$transaction(async (tx) => {
-            await tx.firmware!.update({
-                where: { firmware_id: firmwareId },
-                data: {
-                    is_deleted: true, updated_at: new Date(),
-                    logs: [...(firmware?.logs as any), newLog]
-                },
-            });
->>>>>>> be6e95e3
-        });
-
-        return {
-            success: true,
-            message: 'Firmware đã được xoá thành công'
-        }
+                logs: [...(firmware?.logs || []), newLog]
+            },
+        });
     }
 
     async getFirmwareById(firmwareId: number): Promise<any> {
@@ -415,12 +393,8 @@
             where: { firmware_id: firmwareId },
             data: {
                 tested_at: testResult ? new Date() : null,
-                logs: [...(firmware?.logs as any), newLog],
-<<<<<<< HEAD
+                logs: [...(firmware?.logs || []), newLog],
                 },
-=======
-            },
->>>>>>> be6e95e3
         });
 
         return {
@@ -457,12 +431,8 @@
             data: {
                 tested_at: testResult ? new Date() : null,
                 is_approved: testResult ? true : false,
-                logs: [...(firmware?.logs as any), newLog],
-<<<<<<< HEAD
+                logs: [...(firmware?.logs || []), newLog],
                 },
-=======
-            },
->>>>>>> be6e95e3
         });
 
         return {
