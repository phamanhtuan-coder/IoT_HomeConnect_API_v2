--- conflicted
+++ resolved
@@ -366,13 +366,8 @@
                             device_serial: deviceSerial,
                             stage: 'pending',
                             status: 'pending',
-<<<<<<< HEAD
-                            state_logs:[]
-                            
-=======
                             state_logs: []
 
->>>>>>> 3690f6bb
                         }
                     });
                 });
